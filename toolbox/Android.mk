LOCAL_PATH:= $(call my-dir)


common_cflags := \
    -std=gnu99 \
    -Werror -Wno-unused-parameter \
    -I$(LOCAL_PATH)/upstream-netbsd/include/ \
    -include bsd-compatibility.h \


include $(CLEAR_VARS)
LOCAL_SRC_FILES := upstream-netbsd/bin/cat/cat.c
LOCAL_CFLAGS += $(common_cflags) -Dmain=cat_main
LOCAL_MODULE := libtoolbox_cat
LOCAL_ADDITIONAL_DEPENDENCIES += $(LOCAL_PATH)/Android.mk
include $(BUILD_STATIC_LIBRARY)

include $(CLEAR_VARS)
LOCAL_SRC_FILES := upstream-netbsd/sbin/chown/chown.c
LOCAL_CFLAGS += $(common_cflags) -Dmain=chown_main
LOCAL_MODULE := libtoolbox_chown
LOCAL_ADDITIONAL_DEPENDENCIES += $(LOCAL_PATH)/Android.mk
include $(BUILD_STATIC_LIBRARY)

include $(CLEAR_VARS)
LOCAL_SRC_FILES := \
    upstream-netbsd/bin/cp/cp.c \
    upstream-netbsd/bin/cp/utils.c
LOCAL_CFLAGS += $(common_cflags) -Dmain=cp_main
LOCAL_MODULE := libtoolbox_cp
LOCAL_ADDITIONAL_DEPENDENCIES += $(LOCAL_PATH)/Android.mk
include $(BUILD_STATIC_LIBRARY)

include $(CLEAR_VARS)
LOCAL_SRC_FILES := \
    upstream-netbsd/bin/dd/args.c \
    upstream-netbsd/bin/dd/conv.c \
    upstream-netbsd/bin/dd/dd.c \
    upstream-netbsd/bin/dd/dd_hostops.c \
    upstream-netbsd/bin/dd/misc.c \
    upstream-netbsd/bin/dd/position.c
LOCAL_CFLAGS += $(common_cflags) -Dmain=dd_main -DNO_CONV
LOCAL_MODULE := libtoolbox_dd
LOCAL_ADDITIONAL_DEPENDENCIES += $(LOCAL_PATH)/Android.mk
include $(BUILD_STATIC_LIBRARY)

include $(CLEAR_VARS)
LOCAL_SRC_FILES := upstream-netbsd/usr.bin/du/du.c
LOCAL_CFLAGS += $(common_cflags) -Dmain=du_main
LOCAL_MODULE := libtoolbox_du
LOCAL_ADDITIONAL_DEPENDENCIES += $(LOCAL_PATH)/Android.mk
include $(BUILD_STATIC_LIBRARY)

include $(CLEAR_VARS)
LOCAL_SRC_FILES := \
    upstream-netbsd/usr.bin/grep/fastgrep.c \
    upstream-netbsd/usr.bin/grep/file.c \
    upstream-netbsd/usr.bin/grep/grep.c \
    upstream-netbsd/usr.bin/grep/queue.c \
    upstream-netbsd/usr.bin/grep/util.c
LOCAL_CFLAGS += $(common_cflags) -Dmain=grep_main
LOCAL_MODULE := libtoolbox_grep
LOCAL_ADDITIONAL_DEPENDENCIES += $(LOCAL_PATH)/Android.mk
include $(BUILD_STATIC_LIBRARY)

include $(CLEAR_VARS)
LOCAL_SRC_FILES := upstream-netbsd/bin/kill/kill.c
LOCAL_CFLAGS += $(common_cflags) -Dmain=kill_main
LOCAL_MODULE := libtoolbox_kill
LOCAL_ADDITIONAL_DEPENDENCIES += $(LOCAL_PATH)/Android.mk
include $(BUILD_STATIC_LIBRARY)

include $(CLEAR_VARS)
LOCAL_SRC_FILES := upstream-netbsd/bin/ln/ln.c
LOCAL_CFLAGS += $(common_cflags) -Dmain=ln_main
LOCAL_MODULE := libtoolbox_ln
LOCAL_ADDITIONAL_DEPENDENCIES += $(LOCAL_PATH)/Android.mk
include $(BUILD_STATIC_LIBRARY)

include $(CLEAR_VARS)
LOCAL_SRC_FILES := upstream-netbsd/bin/mv/mv.c
LOCAL_CFLAGS += $(common_cflags) -Dmain=mv_main -D__SVR4
LOCAL_MODULE := libtoolbox_mv
LOCAL_ADDITIONAL_DEPENDENCIES += $(LOCAL_PATH)/Android.mk
include $(BUILD_STATIC_LIBRARY)

include $(CLEAR_VARS)
LOCAL_SRC_FILES := upstream-netbsd/bin/rm/rm.c
LOCAL_CFLAGS += $(common_cflags) -Dmain=rm_main
LOCAL_MODULE := libtoolbox_rm
LOCAL_ADDITIONAL_DEPENDENCIES += $(LOCAL_PATH)/Android.mk
include $(BUILD_STATIC_LIBRARY)

include $(CLEAR_VARS)
LOCAL_SRC_FILES := upstream-netbsd/bin/rmdir/rmdir.c
LOCAL_CFLAGS += $(common_cflags) -Dmain=rmdir_main
LOCAL_MODULE := libtoolbox_rmdir
LOCAL_ADDITIONAL_DEPENDENCIES += $(LOCAL_PATH)/Android.mk
include $(BUILD_STATIC_LIBRARY)


include $(CLEAR_VARS)

BSD_TOOLS := \
    cat \
    chown \
    cp \
    dd \
    du \
    grep \
    kill \
    ln \
    mv \
    rm \
    rmdir \

OUR_TOOLS := \
    chcon \
    chmod \
    cmp \
    date \
    df \
    getenforce \
    getevent \
    getprop \
    getsebool \
    hd \
    id \
    ifconfig \
    iftop \
    ioctl \
    ionice \
    load_policy \
    log \
    ls \
    lsof \
    md5 \
    mkdir \
    mknod \
    mount \
    nandread \
    netstat \
    newfs_msdos \
    notify \
    ps \
<<<<<<< HEAD
    prlimit \
    readlink \
=======
>>>>>>> 809965cc
    renice \
    restorecon \
    route \
    runcon \
    schedtop \
    sendevent \
    setenforce \
    setprop \
    setsebool \
    smd \
    start \
    stop \
    top \
    touch \
    umount \
    uptime \
    vmstat \
    watchprops \
    wipe \

ALL_TOOLS = $(BSD_TOOLS) $(OUR_TOOLS)

LOCAL_SRC_FILES := \
    upstream-netbsd/lib/libc/gen/getbsize.c \
    upstream-netbsd/lib/libc/gen/humanize_number.c \
    upstream-netbsd/lib/libc/stdlib/strsuftoll.c \
    upstream-netbsd/lib/libc/string/swab.c \
    upstream-netbsd/lib/libutil/raise_default_signal.c \
    dynarray.c \
    pwcache.c \
    $(patsubst %,%.c,$(OUR_TOOLS)) \
    toolbox.c \

LOCAL_CFLAGS += $(common_cflags)

LOCAL_C_INCLUDES += external/openssl/include

LOCAL_SHARED_LIBRARIES := \
    libcrypto \
    libcutils \
    libselinux \

LOCAL_WHOLE_STATIC_LIBRARIES := $(patsubst %,libtoolbox_%,$(BSD_TOOLS))

LOCAL_MODULE := toolbox
LOCAL_ADDITIONAL_DEPENDENCIES += $(LOCAL_PATH)/Android.mk

# Install the symlinks.
LOCAL_POST_INSTALL_CMD := $(hide) $(foreach t,$(ALL_TOOLS),ln -sf toolbox $(TARGET_OUT)/bin/$(t);)

# Including this will define $(intermediates).
#
include $(BUILD_EXECUTABLE)

$(LOCAL_PATH)/toolbox.c: $(intermediates)/tools.h

TOOLS_H := $(intermediates)/tools.h
$(TOOLS_H): PRIVATE_TOOLS := $(ALL_TOOLS)
$(TOOLS_H): PRIVATE_CUSTOM_TOOL = echo "/* file generated automatically */" > $@ ; for t in $(PRIVATE_TOOLS) ; do echo "TOOL($$t)" >> $@ ; done
$(TOOLS_H): $(LOCAL_PATH)/Android.mk
$(TOOLS_H):
	$(transform-generated-source)


# We only want 'r' on userdebug and eng builds.
include $(CLEAR_VARS)
LOCAL_SRC_FILES := r.c
LOCAL_CFLAGS += $(common_cflags)
LOCAL_MODULE := r
LOCAL_MODULE_TAGS := debug
LOCAL_ADDITIONAL_DEPENDENCIES += $(LOCAL_PATH)/Android.mk
include $(BUILD_EXECUTABLE)<|MERGE_RESOLUTION|>--- conflicted
+++ resolved
@@ -143,11 +143,7 @@
     newfs_msdos \
     notify \
     ps \
-<<<<<<< HEAD
     prlimit \
-    readlink \
-=======
->>>>>>> 809965cc
     renice \
     restorecon \
     route \
