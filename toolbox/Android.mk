--- conflicted
+++ resolved
@@ -58,14 +58,7 @@
 	lsof \
 	du \
 	md5 \
-<<<<<<< HEAD
-	clear
-
-ifeq ($(HAVE_SELINUX),true)
-
-TOOLS += \
-=======
->>>>>>> 20f5daa8
+	clear \
 	getenforce \
 	setenforce \
 	chcon \
