--- conflicted
+++ resolved
@@ -38,12 +38,9 @@
 static const std::string kValidZip = "valid.zip";
 static const std::string kLargeZip = "large.zip";
 static const std::string kBadCrcZip = "bad_crc.zip";
-<<<<<<< HEAD
 static const std::string kCrashApk = "crash.apk";
 static const std::string kBadFilenameZip = "bad_filename.zip";
-=======
 static const std::string kUpdateZip = "dummy-update.zip";
->>>>>>> 34486c5d
 
 static const std::vector<uint8_t> kATxtContents {
   'a', 'b', 'c', 'd', 'e', 'f', 'g', 'h',
