--- conflicted
+++ resolved
@@ -87,11 +87,8 @@
     { "persist.sys.",     AID_SYSTEM,   0 },
     { "persist.service.", AID_SYSTEM,   0 },
     { "persist.security.", AID_SYSTEM,   0 },
-<<<<<<< HEAD
     { "persist.service.bdroid.", AID_BLUETOOTH,   0 },
-=======
     { "selinux."         , AID_SYSTEM,   0 },
->>>>>>> 4dcd52ab
     { NULL, 0, 0 }
 };
 
