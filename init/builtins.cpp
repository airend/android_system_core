/*
 * Copyright (C) 2008 The Android Open Source Project
 *
 * Licensed under the Apache License, Version 2.0 (the "License");
 * you may not use this file except in compliance with the License.
 * You may obtain a copy of the License at
 *
 *      http://www.apache.org/licenses/LICENSE-2.0
 *
 * Unless required by applicable law or agreed to in writing, software
 * distributed under the License is distributed on an "AS IS" BASIS,
 * WITHOUT WARRANTIES OR CONDITIONS OF ANY KIND, either express or implied.
 * See the License for the specific language governing permissions and
 * limitations under the License.
 */

#include "builtins.h"

#include <dirent.h>
#include <errno.h>
#include <fcntl.h>
#include <mntent.h>
#include <net/if.h>
#include <signal.h>
#include <sched.h>
#include <stdio.h>
#include <stdlib.h>
#include <string.h>
#include <sys/socket.h>
#include <sys/mount.h>
#include <sys/resource.h>
#include <sys/syscall.h>
#include <sys/time.h>
#include <sys/types.h>
#include <sys/stat.h>
#include <sys/wait.h>
#include <unistd.h>
#include <linux/loop.h>
#include <ext4_crypt.h>
#include <ext4_crypt_init_extensions.h>

#include <selinux/selinux.h>
#include <selinux/label.h>

#include <fs_mgr.h>
#include <android-base/file.h>
#include <android-base/parseint.h>
#include <android-base/stringprintf.h>
#include <bootloader_message/bootloader_message.h>
#include <cutils/partition_utils.h>
#include <cutils/android_reboot.h>
#include <logwrap/logwrap.h>
#include <private/android_filesystem_config.h>

#include "action.h"
#include "bootchart.h"
#include "devices.h"
#include "init.h"
#include "init_parser.h"
#include "log.h"
#include "property_service.h"
#include "service.h"
#include "signal_handler.h"
#include "util.h"

#define chmod DO_NOT_USE_CHMOD_USE_FCHMODAT_SYMLINK_NOFOLLOW
#define UNMOUNT_CHECK_MS 5000
#define UNMOUNT_CHECK_TIMES 10

static const int kTerminateServiceDelayMicroSeconds = 50000;

static int insmod(const char *filename, const char *options) {
    int fd = open(filename, O_RDONLY | O_NOFOLLOW | O_CLOEXEC);
    if (fd == -1) {
        ERROR("insmod: open(\"%s\") failed: %s", filename, strerror(errno));
        return -1;
    }
    int rc = syscall(__NR_finit_module, fd, options, 0);
    if (rc == -1) {
        ERROR("finit_module for \"%s\" failed: %s", filename, strerror(errno));
    }
    close(fd);
    return rc;
}

static int __ifupdown(const char *interface, int up) {
    struct ifreq ifr;
    int s, ret;

    strlcpy(ifr.ifr_name, interface, IFNAMSIZ);

    s = socket(AF_INET, SOCK_DGRAM, 0);
    if (s < 0)
        return -1;

    ret = ioctl(s, SIOCGIFFLAGS, &ifr);
    if (ret < 0) {
        goto done;
    }

    if (up)
        ifr.ifr_flags |= IFF_UP;
    else
        ifr.ifr_flags &= ~IFF_UP;

    ret = ioctl(s, SIOCSIFFLAGS, &ifr);

done:
    close(s);
    return ret;
}

// Turn off backlight while we are performing power down cleanup activities.
static void turnOffBacklight() {
    static const char off[] = "0";

    android::base::WriteStringToFile(off, "/sys/class/leds/lcd-backlight/brightness");

    static const char backlightDir[] = "/sys/class/backlight";
    std::unique_ptr<DIR, int(*)(DIR*)> dir(opendir(backlightDir), closedir);
    if (!dir) {
        return;
    }

    struct dirent *dp;
    while ((dp = readdir(dir.get())) != NULL) {
        if (((dp->d_type != DT_DIR) && (dp->d_type != DT_LNK)) ||
                (dp->d_name[0] == '.')) {
            continue;
        }

        std::string fileName = android::base::StringPrintf("%s/%s/brightness",
                                                           backlightDir,
                                                           dp->d_name);
        android::base::WriteStringToFile(off, fileName);
    }
}

static int wipe_data_via_recovery(const std::string& reason) {
    const std::vector<std::string> options = {"--wipe_data", std::string() + "--reason=" + reason};
    std::string err;
    if (!write_bootloader_message(options, &err)) {
        ERROR("failed to set bootloader message: %s", err.c_str());
        return -1;
    }
    android_reboot(ANDROID_RB_RESTART2, 0, "recovery");
    while (1) { pause(); }  // never reached
}

static void unmount_and_fsck(const struct mntent *entry) {
    if (strcmp(entry->mnt_type, "f2fs") && strcmp(entry->mnt_type, "ext4"))
        return;

    /* First, lazily unmount the directory. This unmount request finishes when
     * all processes that open a file or directory in |entry->mnt_dir| exit.
     */
    TEMP_FAILURE_RETRY(umount2(entry->mnt_dir, MNT_DETACH));

    /* Next, kill all processes except init, kthreadd, and kthreadd's
     * children to finish the lazy unmount. Killing all processes here is okay
     * because this callback function is only called right before reboot().
     * It might be cleaner to selectively kill processes that actually use
     * |entry->mnt_dir| rather than killing all, probably by reusing a function
     * like killProcessesWithOpenFiles() in vold/, but the selinux policy does
     * not allow init to scan /proc/<pid> files which the utility function
     * heavily relies on. The policy does not allow the process to execute
     * killall/pkill binaries either. Note that some processes might
     * automatically restart after kill(), but that is not really a problem
     * because |entry->mnt_dir| is no longer visible to such new processes.
     */
    ServiceManager::GetInstance().ForEachService([] (Service* s) { s->Stop(); });
    TEMP_FAILURE_RETRY(kill(-1, SIGKILL));

    // Restart Watchdogd to allow us to complete umounting and fsck
    Service *svc = ServiceManager::GetInstance().FindServiceByName("watchdogd");
    if (svc) {
        do {
            sched_yield(); // do not be so eager, let cleanup have priority
            ServiceManager::GetInstance().ReapAnyOutstandingChildren();
        } while (svc->flags() & SVC_RUNNING); // Paranoid Cargo
        svc->Start();
    }

    turnOffBacklight();

    int count = 0;
    while (count++ < UNMOUNT_CHECK_TIMES) {
        int fd = TEMP_FAILURE_RETRY(open(entry->mnt_fsname, O_RDONLY | O_EXCL));
        if (fd >= 0) {
            /* |entry->mnt_dir| has sucessfully been unmounted. */
            close(fd);
            break;
        } else if (errno == EBUSY) {
            /* Some processes using |entry->mnt_dir| are still alive. Wait for a
             * while then retry.
             */
            TEMP_FAILURE_RETRY(
                usleep(UNMOUNT_CHECK_MS * 1000 / UNMOUNT_CHECK_TIMES));
            continue;
        } else {
            /* Cannot open the device. Give up. */
            return;
        }
    }

    // NB: With watchdog still running, there is no cap on the time it takes
    // to complete the fsck, from the users perspective the device graphics
    // and responses are locked-up and they may choose to hold the power
    // button in frustration if it drags out.

    int st;
    if (!strcmp(entry->mnt_type, "f2fs")) {
        const char *f2fs_argv[] = {
            "/system/bin/fsck.f2fs", "-f", entry->mnt_fsname,
        };
        android_fork_execvp_ext(ARRAY_SIZE(f2fs_argv), (char **)f2fs_argv,
                                &st, true, LOG_KLOG, true, NULL, NULL, 0);
    } else if (!strcmp(entry->mnt_type, "ext4")) {
        const char *ext4_argv[] = {
            "/system/bin/e2fsck", "-f", "-y", entry->mnt_fsname,
        };
        android_fork_execvp_ext(ARRAY_SIZE(ext4_argv), (char **)ext4_argv,
                                &st, true, LOG_KLOG, true, NULL, NULL, 0);
    }
}

static int do_class_start(const std::vector<std::string>& args) {
        /* Starting a class does not start services
         * which are explicitly disabled.  They must
         * be started individually.
         */
    ServiceManager::GetInstance().
        ForEachServiceInClass(args[1], [] (Service* s) { s->StartIfNotDisabled(); });
    return 0;
}

static int do_class_stop(const std::vector<std::string>& args) {
    ServiceManager::GetInstance().
        ForEachServiceInClass(args[1], [] (Service* s) { s->Stop(); });
    return 0;
}

static int do_class_reset(const std::vector<std::string>& args) {
    ServiceManager::GetInstance().
        ForEachServiceInClass(args[1], [] (Service* s) { s->Reset(); });
    return 0;
}

static int do_domainname(const std::vector<std::string>& args) {
    return write_file("/proc/sys/kernel/domainname", args[1].c_str());
}

static int do_enable(const std::vector<std::string>& args) {
    Service* svc = ServiceManager::GetInstance().FindServiceByName(args[1]);
    if (!svc) {
        return -1;
    }
    return svc->Enable();
}

static int do_exec(const std::vector<std::string>& args) {
    Service* svc = ServiceManager::GetInstance().MakeExecOneshotService(args);
    if (!svc) {
        return -1;
    }
    if (!svc->Start()) {
        return -1;
    }
    waiting_for_exec = true;
    return 0;
}

static int do_export(const std::vector<std::string>& args) {
    return add_environment(args[1].c_str(), args[2].c_str());
}

static int do_hostname(const std::vector<std::string>& args) {
    return write_file("/proc/sys/kernel/hostname", args[1].c_str());
}

static int do_ifup(const std::vector<std::string>& args) {
    return __ifupdown(args[1].c_str(), 1);
}

static int do_insmod(const std::vector<std::string>& args) {
    std::string options;

    if (args.size() > 2) {
        options += args[2];
        for (std::size_t i = 3; i < args.size(); ++i) {
            options += ' ';
            options += args[i];
        }
    }

    return insmod(args[1].c_str(), options.c_str());
}

static int do_mkdir(const std::vector<std::string>& args) {
    mode_t mode = 0755;
    int ret;

    /* mkdir <path> [mode] [owner] [group] */

    if (args.size() >= 3) {
        mode = std::stoul(args[2], 0, 8);
    }

    ret = make_dir(args[1].c_str(), mode);
    /* chmod in case the directory already exists */
    if (ret == -1 && errno == EEXIST) {
        ret = fchmodat(AT_FDCWD, args[1].c_str(), mode, AT_SYMLINK_NOFOLLOW);
    }
    if (ret == -1) {
        return -errno;
    }

    if (args.size() >= 4) {
        uid_t uid = decode_uid(args[3].c_str());
        gid_t gid = -1;

        if (args.size() == 5) {
            gid = decode_uid(args[4].c_str());
        }

        if (lchown(args[1].c_str(), uid, gid) == -1) {
            return -errno;
        }

        /* chown may have cleared S_ISUID and S_ISGID, chmod again */
        if (mode & (S_ISUID | S_ISGID)) {
            ret = fchmodat(AT_FDCWD, args[1].c_str(), mode, AT_SYMLINK_NOFOLLOW);
            if (ret == -1) {
                return -errno;
            }
        }
    }

    if (e4crypt_is_native()) {
        if (e4crypt_set_directory_policy(args[1].c_str())) {
            wipe_data_via_recovery(std::string() + "set_policy_failed:" + args[1]);
            return -1;
        }
    }
    return 0;
}

/* umount <path> */
static int do_umount(const std::vector<std::string>& args) {
  return umount(args[1].c_str());
}

static struct {
    const char *name;
    unsigned flag;
} mount_flags[] = {
    { "noatime",    MS_NOATIME },
    { "noexec",     MS_NOEXEC },
    { "nosuid",     MS_NOSUID },
    { "nodev",      MS_NODEV },
    { "nodiratime", MS_NODIRATIME },
    { "ro",         MS_RDONLY },
    { "rw",         0 },
    { "remount",    MS_REMOUNT },
    { "bind",       MS_BIND },
    { "rec",        MS_REC },
    { "unbindable", MS_UNBINDABLE },
    { "private",    MS_PRIVATE },
    { "slave",      MS_SLAVE },
    { "shared",     MS_SHARED },
    { "defaults",   0 },
    { 0,            0 },
};

#define DATA_MNT_POINT "/data"

/* mount <type> <device> <path> <flags ...> <options> */
static int do_mount(const std::vector<std::string>& args) {
    char tmp[64];
    const char *source, *target, *system;
    const char *options = NULL;
    unsigned flags = 0;
    std::size_t na = 0;
    int n, i;
    int wait = 0;

    for (na = 4; na < args.size(); na++) {
        for (i = 0; mount_flags[i].name; i++) {
            if (!args[na].compare(mount_flags[i].name)) {
                flags |= mount_flags[i].flag;
                break;
            }
        }

        if (!mount_flags[i].name) {
            if (!args[na].compare("wait"))
                wait = 1;
            /* if our last argument isn't a flag, wolf it up as an option string */
            else if (na + 1 == args.size())
                options = args[na].c_str();
        }
    }

    system = args[1].c_str();
    source = args[2].c_str();
    target = args[3].c_str();

    if (!strncmp(source, "mtd@", 4)) {
        n = mtd_name_to_number(source + 4);
        if (n < 0) {
            return -1;
        }

        snprintf(tmp, sizeof(tmp), "/dev/block/mtdblock%d", n);

        if (wait)
            wait_for_file(tmp, COMMAND_RETRY_TIMEOUT);
        if (mount(tmp, target, system, flags, options) < 0) {
            return -1;
        }

        goto exit_success;
    } else if (!strncmp(source, "loop@", 5)) {
        int mode, loop, fd;
        struct loop_info info;

        mode = (flags & MS_RDONLY) ? O_RDONLY : O_RDWR;
        fd = open(source + 5, mode | O_CLOEXEC);
        if (fd < 0) {
            return -1;
        }

        for (n = 0; ; n++) {
            snprintf(tmp, sizeof(tmp), "/dev/block/loop%d", n);
            loop = open(tmp, mode | O_CLOEXEC);
            if (loop < 0) {
                close(fd);
                return -1;
            }

            /* if it is a blank loop device */
            if (ioctl(loop, LOOP_GET_STATUS, &info) < 0 && errno == ENXIO) {
                /* if it becomes our loop device */
                if (ioctl(loop, LOOP_SET_FD, fd) >= 0) {
                    close(fd);

                    if (mount(tmp, target, system, flags, options) < 0) {
                        ioctl(loop, LOOP_CLR_FD, 0);
                        close(loop);
                        return -1;
                    }

                    close(loop);
                    goto exit_success;
                }
            }

            close(loop);
        }

        close(fd);
        ERROR("out of loopback devices");
        return -1;
    } else {
        if (wait)
            wait_for_file(source, COMMAND_RETRY_TIMEOUT);
        if (mount(source, target, system, flags, options) < 0) {
            return -1;
        }

    }

exit_success:
    return 0;

}

/* Imports .rc files from the specified paths. Default ones are applied if none is given.
 *
 * start_index: index of the first path in the args list
 */
static void import_late(const std::vector<std::string>& args, size_t start_index, size_t end_index) {
    Parser& parser = Parser::GetInstance();
    if (end_index <= start_index) {
        // Use the default set if no path is given
        static const std::vector<std::string> init_directories = {
            "/system/etc/init",
            "/vendor/etc/init",
            "/odm/etc/init"
        };

        for (const auto& dir : init_directories) {
            parser.ParseConfig(dir);
        }
    } else {
        for (size_t i = start_index; i < end_index; ++i) {
            parser.ParseConfig(args[i]);
        }
    }
}

/* mount_fstab
 *
 *  Call fs_mgr_mount_all() to mount the given fstab
 */
static int mount_fstab(const char* fstabfile, int mount_mode) {
    pid_t pid;
    int ret = -1;
    int child_ret = -1;
    int status;
    struct fstab *fstab;

    /*
     * Call fs_mgr_mount_all() to mount all filesystems.  We fork(2) and
     * do the call in the child to provide protection to the main init
     * process if anything goes wrong (crash or memory leak), and wait for
     * the child to finish in the parent.
     */
    pid = fork();
    if (pid > 0) {
        /* Parent.  Wait for the child to return */
        int wp_ret = TEMP_FAILURE_RETRY(waitpid(pid, &status, 0));
        if (wp_ret < 0) {
            /* Unexpected error code. We will continue anyway. */
            NOTICE("waitpid failed rc=%d: %s\n", wp_ret, strerror(errno));
        }

        if (WIFEXITED(status)) {
            ret = WEXITSTATUS(status);
        } else {
            ret = -1;
        }
    } else if (pid == 0) {
        /* child, call fs_mgr_mount_all() */
        klog_set_level(6);  /* So we can see what fs_mgr_mount_all() does */
        fstab = fs_mgr_read_fstab(fstabfile);
        child_ret = fs_mgr_mount_all(fstab, mount_mode);
        fs_mgr_free_fstab(fstab);
        if (child_ret == -1) {
            ERROR("fs_mgr_mount_all returned an error\n");
        }
        _exit(child_ret);
    } else {
        /* fork failed, return an error */
        return -1;
    }
    return ret;
}

<<<<<<< HEAD
    /* Paths of .rc files are specified at the 2nd argument and beyond */
    import_late(args, 2);

    std::string bootmode = property_get("ro.bootmode");
    if (strncmp(bootmode.c_str(), "ffbm", 4) == 0) {
        NOTICE("ffbm mode, not start class main\n");
        return 0;
    }

    if (ret == FS_MGR_MNTALL_DEV_NEEDS_ENCRYPTION) {
=======
/* Queue event based on fs_mgr return code.
 *
 * code: return code of fs_mgr_mount_all
 *
 * This function might request a reboot, in which case it will
 * not return.
 *
 * return code is processed based on input code
 */
static int queue_fs_event(int code) {
    int ret = code;
    if (code == FS_MGR_MNTALL_DEV_NEEDS_ENCRYPTION) {
>>>>>>> 5cf8bbd5
        ActionManager::GetInstance().QueueEventTrigger("encrypt");
    } else if (code == FS_MGR_MNTALL_DEV_MIGHT_BE_ENCRYPTED) {
        property_set("ro.crypto.state", "encrypted");
        property_set("ro.crypto.type", "block");
        ActionManager::GetInstance().QueueEventTrigger("defaultcrypto");
    } else if (code == FS_MGR_MNTALL_DEV_NOT_ENCRYPTED) {
        property_set("ro.crypto.state", "unencrypted");
        ActionManager::GetInstance().QueueEventTrigger("nonencrypted");
    } else if (code == FS_MGR_MNTALL_DEV_NOT_ENCRYPTABLE) {
        property_set("ro.crypto.state", "unsupported");
        ActionManager::GetInstance().QueueEventTrigger("nonencrypted");
    } else if (code == FS_MGR_MNTALL_DEV_NEEDS_RECOVERY) {
        /* Setup a wipe via recovery, and reboot into recovery */
        ERROR("fs_mgr_mount_all suggested recovery, so wiping data via recovery.\n");
        ret = wipe_data_via_recovery("wipe_data_via_recovery");
        /* If reboot worked, there is no return. */
    } else if (code == FS_MGR_MNTALL_DEV_FILE_ENCRYPTED) {
        if (e4crypt_install_keyring()) {
            return -1;
        }
        property_set("ro.crypto.state", "encrypted");
        property_set("ro.crypto.type", "file");

        // Although encrypted, we have device key, so we do not need to
        // do anything different from the nonencrypted case.
        ActionManager::GetInstance().QueueEventTrigger("nonencrypted");
    } else if (code > 0) {
        ERROR("fs_mgr_mount_all returned unexpected error %d\n", code);
    }
    /* else ... < 0: error */

    return ret;
}

/* mount_all <fstab> [ <path> ]* [--<options>]*
 *
 * This function might request a reboot, in which case it will
 * not return.
 */
static int do_mount_all(const std::vector<std::string>& args) {
    std::size_t na = 0;
    bool import_rc = true;
    bool queue_event = true;
    int mount_mode = MOUNT_MODE_DEFAULT;
    const char* fstabfile = args[1].c_str();
    std::size_t path_arg_end = args.size();

    for (na = args.size() - 1; na > 1; --na) {
        if (args[na] == "--early") {
             path_arg_end = na;
             queue_event = false;
             mount_mode = MOUNT_MODE_EARLY;
        } else if (args[na] == "--late") {
            path_arg_end = na;
            import_rc = false;
            mount_mode = MOUNT_MODE_LATE;
        }
    }

    int ret =  mount_fstab(fstabfile, mount_mode);

    if (import_rc) {
        /* Paths of .rc files are specified at the 2nd argument and beyond */
        import_late(args, 2, path_arg_end);
    }

    if (queue_event) {
        /* queue_fs_event will queue event based on mount_fstab return code
         * and return processed return code*/
        ret = queue_fs_event(ret);
    }

    return ret;
}

static int do_swapon_all(const std::vector<std::string>& args) {
    struct fstab *fstab;
    int ret;

    fstab = fs_mgr_read_fstab(args[1].c_str());
    ret = fs_mgr_swapon_all(fstab);
    fs_mgr_free_fstab(fstab);

    return ret;
}

static int do_setprop(const std::vector<std::string>& args) {
    const char* name = args[1].c_str();
    const char* value = args[2].c_str();
    property_set(name, value);
    return 0;
}

static int do_setrlimit(const std::vector<std::string>& args) {
    struct rlimit limit;
    int resource;
    resource = std::stoi(args[1]);
    limit.rlim_cur = std::stoi(args[2]);
    limit.rlim_max = std::stoi(args[3]);
    return setrlimit(resource, &limit);
}

static int do_start(const std::vector<std::string>& args) {
    Service* svc = ServiceManager::GetInstance().FindServiceByName(args[1]);
    if (!svc) {
        ERROR("do_start: Service %s not found\n", args[1].c_str());
        return -1;
    }
    if (!svc->Start())
        return -1;
    return 0;
}

static int do_stop(const std::vector<std::string>& args) {
    Service* svc = ServiceManager::GetInstance().FindServiceByName(args[1]);
    if (!svc) {
        ERROR("do_stop: Service %s not found\n", args[1].c_str());
        return -1;
    }
    svc->Stop();
    return 0;
}

static int do_restart(const std::vector<std::string>& args) {
    Service* svc = ServiceManager::GetInstance().FindServiceByName(args[1]);
    if (!svc) {
        ERROR("do_restart: Service %s not found\n", args[1].c_str());
        return -1;
    }
    svc->Restart();
    return 0;
}

static int do_powerctl(const std::vector<std::string>& args) {
    const char* command = args[1].c_str();
    int len = 0;
    unsigned int cmd = 0;
    const char *reboot_target = "";
    void (*callback_on_ro_remount)(const struct mntent*) = NULL;

    if (strncmp(command, "shutdown", 8) == 0) {
        cmd = ANDROID_RB_POWEROFF;
        len = 8;
    } else if (strncmp(command, "reboot", 6) == 0) {
        cmd = ANDROID_RB_RESTART2;
        len = 6;
    } else {
        ERROR("powerctl: unrecognized command '%s'\n", command);
        return -EINVAL;
    }

    if (command[len] == ',') {
        if (cmd == ANDROID_RB_POWEROFF &&
            !strcmp(&command[len + 1], "userrequested")) {
            // The shutdown reason is PowerManager.SHUTDOWN_USER_REQUESTED.
            // Run fsck once the file system is remounted in read-only mode.
            callback_on_ro_remount = unmount_and_fsck;
        } else if (cmd == ANDROID_RB_RESTART2) {
            reboot_target = &command[len + 1];
        }
    } else if (command[len] != '\0') {
        ERROR("powerctl: unrecognized reboot target '%s'\n", &command[len]);
        return -EINVAL;
    }

    std::string timeout = property_get("ro.build.shutdown_timeout");
    unsigned int delay = 0;

    if (android::base::ParseUint(timeout.c_str(), &delay) && delay > 0) {
        Timer t;
        // Ask all services to terminate.
        ServiceManager::GetInstance().ForEachService(
            [] (Service* s) { s->Terminate(); });

        while (t.duration() < delay) {
            ServiceManager::GetInstance().ReapAnyOutstandingChildren();

            int service_count = 0;
            ServiceManager::GetInstance().ForEachService(
                [&service_count] (Service* s) {
                    // Count the number of services running.
                    // Exclude the console as it will ignore the SIGTERM signal
                    // and not exit.
                    // Note: SVC_CONSOLE actually means "requires console" but
                    // it is only used by the shell.
                    if (s->pid() != 0 && (s->flags() & SVC_CONSOLE) == 0) {
                        service_count++;
                    }
                });

            if (service_count == 0) {
                // All terminable services terminated. We can exit early.
                break;
            }

            // Wait a bit before recounting the number or running services.
            usleep(kTerminateServiceDelayMicroSeconds);
        }
        NOTICE("Terminating running services took %.02f seconds", t.duration());
    }

    return android_reboot_with_callback(cmd, 0, reboot_target,
                                        callback_on_ro_remount);
}

static int do_trigger(const std::vector<std::string>& args) {
    ActionManager::GetInstance().QueueEventTrigger(args[1]);
    return 0;
}

static int do_symlink(const std::vector<std::string>& args) {
    return symlink(args[1].c_str(), args[2].c_str());
}

static int do_rm(const std::vector<std::string>& args) {
    return unlink(args[1].c_str());
}

static int do_rmdir(const std::vector<std::string>& args) {
    return rmdir(args[1].c_str());
}

static int do_sysclktz(const std::vector<std::string>& args) {
    struct timezone tz;

    memset(&tz, 0, sizeof(tz));
    tz.tz_minuteswest = std::stoi(args[1]);
    if (settimeofday(NULL, &tz))
        return -1;
    return 0;
}

static int do_verity_load_state(const std::vector<std::string>& args) {
    int mode = -1;
    int rc = fs_mgr_load_verity_state(&mode);
    if (rc == 0 && mode != VERITY_MODE_DEFAULT) {
        ActionManager::GetInstance().QueueEventTrigger("verity-logging");
    }
    return rc;
}

static void verity_update_property(fstab_rec *fstab, const char *mount_point,
                                   int mode, int status) {
    property_set(android::base::StringPrintf("partition.%s.verified", mount_point).c_str(),
                 android::base::StringPrintf("%d", mode).c_str());
}

static int do_verity_update_state(const std::vector<std::string>& args) {
    return fs_mgr_update_verity_state(verity_update_property);
}

static const char * get_prefix(const std::vector<std::string>& args)
{
    uint32_t arglen = args.size();
    const char *prefix = NULL;
    for (uint32_t i = 0; i < arglen - 1; i++) {
        if (args[i].compare("-p") == 0) {
            prefix = args[++i].c_str();
            break;
        }
    }
    return prefix;

}
static int sanitize_path(const char *path, const char *prefix)
{
    struct stat st;
    char buf[PATH_MAX] = {0};
    if (!path || !prefix) {
        goto error;
    }
    //Confirm the path exists
    if (lstat(path, &st) < 0) {
        ERROR("sanitize_path: Failed to locate path %s: %s\n",
                path,
                strerror(errno));
        goto error;
    }
    //If this is a symlink check that the prefix matches
    if (S_ISLNK(st.st_mode)){
        if (readlink(path, buf, PATH_MAX - 1) < 0) {
            ERROR("sanitize_path: Failed to resolve link for %s: %s\n",
                    path,
                    strerror(errno));
            goto error;
        }
        if (strncmp(buf, prefix, strlen(prefix))) {
            ERROR("sanitize_path: Match error: Path:%s Resolved:%s Prefix%s\n",
                    path,
                    buf,
                    prefix);
            goto error;
        }
    }
    return 0;
error:
    return -1;
}

static int do_write(const std::vector<std::string>& args) {
    const char* path = NULL;
    const char* value = NULL;
    const char* prefix = NULL;
    uint32_t arglen = args.size();

    prefix = get_prefix(args);
    if (prefix && (arglen != 5)) {
        ERROR("do_write: Incorrect number of args\n");
        goto error;
    }
    for (uint32_t i = 1; i < arglen - 1; i++) {
        if (args[i].compare("-p") != 0) {
            path = args[i++].c_str();
            value = args[i].c_str();
            break;
        } else {
            //Value at current index is -p. The next index would
            //be the prefix.Skip it.
            i++;
        }
    }
    if (!path || !value) {
        ERROR("do_write: Invalid path/value\n");
        goto error;
    }
    if (prefix) {
        if (sanitize_path(path, prefix) != 0) {
            ERROR("do_write: Faield to sanitize path: %s prefix: %s\n",
                            path,
                            prefix);
            goto error;
        }
        return write_file_follow(path, value);
    }
    return write_file(path, value);
error:
    return -EINVAL;
}

static int do_copy(const std::vector<std::string>& args) {
    char *buffer = NULL;
    int rc = 0;
    int fd1 = -1, fd2 = -1;
    struct stat info;
    int brtw, brtr;
    char *p;

    if (stat(args[1].c_str(), &info) < 0)
        return -1;

    if ((fd1 = open(args[1].c_str(), O_RDONLY|O_CLOEXEC)) < 0)
        goto out_err;

    if ((fd2 = open(args[2].c_str(), O_WRONLY|O_CREAT|O_TRUNC|O_CLOEXEC, 0660)) < 0)
        goto out_err;

    if (!(buffer = (char*) malloc(info.st_size)))
        goto out_err;

    p = buffer;
    brtr = info.st_size;
    while(brtr) {
        rc = read(fd1, p, brtr);
        if (rc < 0)
            goto out_err;
        if (rc == 0)
            break;
        p += rc;
        brtr -= rc;
    }

    p = buffer;
    brtw = info.st_size;
    while(brtw) {
        rc = write(fd2, p, brtw);
        if (rc < 0)
            goto out_err;
        if (rc == 0)
            break;
        p += rc;
        brtw -= rc;
    }

    rc = 0;
    goto out;
out_err:
    rc = -1;
out:
    if (buffer)
        free(buffer);
    if (fd1 >= 0)
        close(fd1);
    if (fd2 >= 0)
        close(fd2);
    return rc;
}

static int do_chown(const std::vector<std::string>& args) {
    const char *prefix = get_prefix(args);
    uint32_t num_prefix_args = (!prefix) ? 0:2;
    /* GID is optional. */
    if (args.size() == 3 + num_prefix_args) {
        if (prefix) {
            if ((sanitize_path(args[2].c_str(), prefix) != 0)) {
                ERROR("do_chown: failed for %s..prefix(%s) match error\n",
                        args[2].c_str(),
                        prefix);
                goto error;
            }
            //Following of symlink allowed
            if (chown(args[2].c_str(), decode_uid(args[1].c_str()), -1) == -1)
                return -errno;
            return 0;
        }
        //Followng of symlinks not allowed
        if (lchown(args[2].c_str(), decode_uid(args[1].c_str()), -1) == -1)
            return -errno;
    } else if (args.size() == 4 + num_prefix_args) {
        if (prefix) {
            if ((sanitize_path(args[3].c_str(), prefix) != 0)) {
                ERROR("do_chown: sanitize_path failed for path: %s prefix:%s\n",
                        args[3].c_str(),
                        prefix);
                goto error;
            }
            //Following of symlink allowed
            if (chown(args[3].c_str(), decode_uid(args[1].c_str()),
                        decode_uid(args[2].c_str())) == -1)
                return -errno;
            return 0;
        }
        if (lchown(args[3].c_str(), decode_uid(args[1].c_str()),
                    decode_uid(args[2].c_str())) == -1)
            return -errno;
    } else {
        return -1;
    }
    return 0;
error:
    return -1;
}

static mode_t get_mode(const char *s) {
    mode_t mode = 0;
    while (*s) {
        if (*s >= '0' && *s <= '7') {
            mode = (mode<<3) | (*s-'0');
        } else {
            return -1;
        }
        s++;
    }
    return mode;
}

static int do_chmod(const std::vector<std::string>& args) {
    const char *prefix = get_prefix(args);
    int flags = AT_SYMLINK_NOFOLLOW;
    if (prefix) {
        if (sanitize_path(args[2].c_str(), prefix) != 0) {
            ERROR("do_chmod: failed for %s..prefix(%s) match err\n",
                    args[2].c_str(),
                    prefix);
            return -1;
        }
        flags = 0;
    }
    mode_t mode = get_mode(args[1].c_str());
    if (fchmodat(AT_FDCWD, args[2].c_str(), mode, flags) < 0) {
        return -errno;
    }
    return 0;
}

static int do_restorecon(const std::vector<std::string>& args) {
    int ret = 0;

    for (auto it = std::next(args.begin()); it != args.end(); ++it) {
        if (restorecon(it->c_str()) < 0)
            ret = -errno;
    }
    return ret;
}

static int do_restorecon_recursive(const std::vector<std::string>& args) {
    int ret = 0;

    for (auto it = std::next(args.begin()); it != args.end(); ++it) {
        /* The contents of CE paths are encrypted on FBE devices until user
         * credentials are presented (filenames inside are mangled), so we need
         * to delay restorecon of those until vold explicitly requests it. */
        if (restorecon_recursive_skipce(it->c_str()) < 0) {
            ret = -errno;
        }
    }
    return ret;
}

static int do_loglevel(const std::vector<std::string>& args) {
    int log_level = std::stoi(args[1]);
    if (log_level < KLOG_ERROR_LEVEL || log_level > KLOG_DEBUG_LEVEL) {
        ERROR("loglevel: invalid log level'%d'\n", log_level);
        return -EINVAL;
    }
    klog_set_level(log_level);
    return 0;
}

static int do_load_persist_props(const std::vector<std::string>& args) {
    load_persist_props();
    return 0;
}

static int do_load_system_props(const std::vector<std::string>& args) {
    load_system_props();
    return 0;
}

static int do_wait(const std::vector<std::string>& args) {
    if (args.size() == 2) {
        return wait_for_file(args[1].c_str(), COMMAND_RETRY_TIMEOUT);
    } else if (args.size() == 3) {
        return wait_for_file(args[1].c_str(), std::stoi(args[2]));
    } else
        return -1;
}

/*
 * Callback to make a directory from the ext4 code
 */
static int do_installkeys_ensure_dir_exists(const char* dir) {
    if (make_dir(dir, 0700) && errno != EEXIST) {
        return -1;
    }

    return 0;
}

static bool is_file_crypto() {
    std::string value = property_get("ro.crypto.type");
    return value == "file";
}

static int do_installkey(const std::vector<std::string>& args) {
    if (!is_file_crypto()) {
        return 0;
    }
    return e4crypt_create_device_key(args[1].c_str(),
                                     do_installkeys_ensure_dir_exists);
}

static int do_init_user0(const std::vector<std::string>& args) {
    return e4crypt_do_init_user0();
}

BuiltinFunctionMap::Map& BuiltinFunctionMap::map() const {
    constexpr std::size_t kMax = std::numeric_limits<std::size_t>::max();
    static const Map builtin_functions = {
        {"bootchart_init",          {0,     0,    do_bootchart_init}},
        {"chmod",                   {2,     4,    do_chmod}},
        {"chown",                   {2,     5,    do_chown}},
        {"class_reset",             {1,     1,    do_class_reset}},
        {"class_start",             {1,     1,    do_class_start}},
        {"class_stop",              {1,     1,    do_class_stop}},
        {"copy",                    {2,     2,    do_copy}},
        {"domainname",              {1,     1,    do_domainname}},
        {"enable",                  {1,     1,    do_enable}},
        {"exec",                    {1,     kMax, do_exec}},
        {"export",                  {2,     2,    do_export}},
        {"hostname",                {1,     1,    do_hostname}},
        {"ifup",                    {1,     1,    do_ifup}},
        {"init_user0",              {0,     0,    do_init_user0}},
        {"insmod",                  {1,     kMax, do_insmod}},
        {"installkey",              {1,     1,    do_installkey}},
        {"load_persist_props",      {0,     0,    do_load_persist_props}},
        {"load_system_props",       {0,     0,    do_load_system_props}},
        {"loglevel",                {1,     1,    do_loglevel}},
        {"mkdir",                   {1,     4,    do_mkdir}},
        {"mount_all",               {1,     kMax, do_mount_all}},
        {"mount",                   {3,     kMax, do_mount}},
        {"umount",                  {1,     1,    do_umount}},
        {"powerctl",                {1,     1,    do_powerctl}},
        {"restart",                 {1,     1,    do_restart}},
        {"restorecon",              {1,     kMax, do_restorecon}},
        {"restorecon_recursive",    {1,     kMax, do_restorecon_recursive}},
        {"rm",                      {1,     1,    do_rm}},
        {"rmdir",                   {1,     1,    do_rmdir}},
        {"setprop",                 {2,     2,    do_setprop}},
        {"setrlimit",               {3,     3,    do_setrlimit}},
        {"start",                   {1,     1,    do_start}},
        {"stop",                    {1,     1,    do_stop}},
        {"swapon_all",              {1,     1,    do_swapon_all}},
        {"symlink",                 {2,     2,    do_symlink}},
        {"sysclktz",                {1,     1,    do_sysclktz}},
        {"trigger",                 {1,     1,    do_trigger}},
        {"verity_load_state",       {0,     0,    do_verity_load_state}},
        {"verity_update_state",     {0,     0,    do_verity_update_state}},
        {"wait",                    {1,     2,    do_wait}},
        {"write",                   {2,     4,    do_write}},
    };
    return builtin_functions;
}<|MERGE_RESOLUTION|>--- conflicted
+++ resolved
@@ -547,18 +547,7 @@
     return ret;
 }
 
-<<<<<<< HEAD
-    /* Paths of .rc files are specified at the 2nd argument and beyond */
-    import_late(args, 2);
-
-    std::string bootmode = property_get("ro.bootmode");
-    if (strncmp(bootmode.c_str(), "ffbm", 4) == 0) {
-        NOTICE("ffbm mode, not start class main\n");
-        return 0;
-    }
-
-    if (ret == FS_MGR_MNTALL_DEV_NEEDS_ENCRYPTION) {
-=======
+
 /* Queue event based on fs_mgr return code.
  *
  * code: return code of fs_mgr_mount_all
@@ -570,8 +559,14 @@
  */
 static int queue_fs_event(int code) {
     int ret = code;
+    
+    std::string bootmode = property_get("ro.bootmode");
+    if (strncmp(bootmode.c_str(), "ffbm", 4) == 0) {
+        NOTICE("ffbm mode, not start class main\n");
+        return 0;
+    }
+
     if (code == FS_MGR_MNTALL_DEV_NEEDS_ENCRYPTION) {
->>>>>>> 5cf8bbd5
         ActionManager::GetInstance().QueueEventTrigger("encrypt");
     } else if (code == FS_MGR_MNTALL_DEV_MIGHT_BE_ENCRYPTED) {
         property_set("ro.crypto.state", "encrypted");
