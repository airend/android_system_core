/*
 * Copyright (C) 2012 The Android Open Source Project
 *
 * Licensed under the Apache License, Version 2.0 (the "License");
 * you may not use this file except in compliance with the License.
 * You may obtain a copy of the License at
 *
 *      http://www.apache.org/licenses/LICENSE-2.0
 *
 * Unless required by applicable law or agreed to in writing, software
 * distributed under the License is distributed on an "AS IS" BASIS,
 * WITHOUT WARRANTIES OR CONDITIONS OF ANY KIND, either express or implied.
 * See the License for the specific language governing permissions and
 * limitations under the License.
 */

#include <stdio.h>
#include <stdlib.h>
#include <string.h>
#include <unistd.h>
#include <fcntl.h>
#include <ctype.h>
#include <sys/mount.h>
#include <sys/stat.h>
#include <errno.h>
#include <sys/types.h>
#include <sys/wait.h>
#include <libgen.h>
#include <time.h>
#include <sys/swap.h>
#include <dirent.h>
#include <ext4.h>
#include <ext4_sb.h>
#include <ext4_crypt_init_extensions.h>

#include <linux/loop.h>
#include <private/android_filesystem_config.h>
#include <cutils/android_reboot.h>
#include <cutils/partition_utils.h>
#include <cutils/properties.h>
#include <logwrap/logwrap.h>

#include "mincrypt/rsa.h"
#include "mincrypt/sha.h"
#include "mincrypt/sha256.h"

#include "ext4_utils.h"
#include "wipe.h"

#include "fs_mgr_priv.h"
#include "fs_mgr_priv_verity.h"

#define KEY_LOC_PROP   "ro.crypto.keyfile.userdata"
#define KEY_IN_FOOTER  "footer"

#define E2FSCK_BIN      "/system/bin/e2fsck"
#define F2FS_FSCK_BIN  "/system/bin/fsck.f2fs"
#define MKSWAP_BIN      "/system/bin/mkswap"

#define FSCK_LOG_FILE   "/dev/fscklogs/log"

#define ZRAM_CONF_DEV   "/sys/block/zram0/disksize"

#define ARRAY_SIZE(a) (sizeof(a) / sizeof(*(a)))

/*
 * gettime() - returns the time in seconds of the system's monotonic clock or
 * zero on error.
 */
static time_t gettime(void)
{
    struct timespec ts;
    int ret;

    ret = clock_gettime(CLOCK_MONOTONIC, &ts);
    if (ret < 0) {
        ERROR("clock_gettime(CLOCK_MONOTONIC) failed: %s\n", strerror(errno));
        return 0;
    }

    return ts.tv_sec;
}

static int wait_for_file(const char *filename, int timeout)
{
    struct stat info;
    time_t timeout_time = gettime() + timeout;
    int ret = -1;

    while (gettime() < timeout_time && ((ret = stat(filename, &info)) < 0))
        usleep(10000);

    return ret;
}

static void check_fs(char *blk_device, char *fs_type, char *target)
{
    int status;
    int ret;
    long tmpmnt_flags = MS_NOATIME | MS_NOEXEC | MS_NOSUID;
    char tmpmnt_opts[64] = "errors=remount-ro";
    char *e2fsck_argv[] = {
        E2FSCK_BIN,
        "-f",
        "-y",
        blk_device
    };

    /* Check for the types of filesystems we know how to check */
    if (!strcmp(fs_type, "ext2") || !strcmp(fs_type, "ext3") || !strcmp(fs_type, "ext4")) {
        /*
         * First try to mount and unmount the filesystem.  We do this because
         * the kernel is more efficient than e2fsck in running the journal and
         * processing orphaned inodes, and on at least one device with a
         * performance issue in the emmc firmware, it can take e2fsck 2.5 minutes
         * to do what the kernel does in about a second.
         *
         * After mounting and unmounting the filesystem, run e2fsck, and if an
         * error is recorded in the filesystem superblock, e2fsck will do a full
         * check.  Otherwise, it does nothing.  If the kernel cannot mount the
         * filesytsem due to an error, e2fsck is still run to do a full check
         * fix the filesystem.
         */
        errno = 0;
        if (!strcmp(fs_type, "ext4")) {
            // This option is only valid with ext4
            strlcat(tmpmnt_opts, ",nomblk_io_submit", sizeof(tmpmnt_opts));
        }
        ret = mount(blk_device, target, fs_type, tmpmnt_flags, tmpmnt_opts);
        INFO("%s(): mount(%s,%s,%s)=%d: %s\n",
             __func__, blk_device, target, fs_type, ret, strerror(errno));
        if (!ret) {
            int i;
            for (i = 0; i < 5; i++) {
                // Try to umount 5 times before continuing on.
                // Should we try rebooting if all attempts fail?
                int result = umount(target);
                if (result == 0) {
                    INFO("%s(): unmount(%s) succeeded\n", __func__, target);
                    break;
                }
                ERROR("%s(): umount(%s)=%d: %s\n", __func__, target, result, strerror(errno));
                sleep(1);
            }
        }

        /*
         * Some system images do not have e2fsck for licensing reasons
         * (e.g. recent SDK system images). Detect these and skip the check.
         */
        if (access(E2FSCK_BIN, X_OK)) {
            INFO("Not running %s on %s (executable not in system image)\n",
                 E2FSCK_BIN, blk_device);
        } else {
            INFO("Running %s on %s\n", E2FSCK_BIN, blk_device);

            ret = android_fork_execvp_ext(ARRAY_SIZE(e2fsck_argv), e2fsck_argv,
                                          &status, true, LOG_KLOG | LOG_FILE,
                                          true, FSCK_LOG_FILE, NULL, 0);

            if (ret < 0) {
                /* No need to check for error in fork, we can't really handle it now */
                ERROR("Failed trying to run %s\n", E2FSCK_BIN);
            }
        }
    } else if (!strcmp(fs_type, "f2fs")) {
            char *f2fs_fsck_argv[] = {
                    F2FS_FSCK_BIN,
                    "-a",
                    blk_device
            };
        INFO("Running %s -a %s\n", F2FS_FSCK_BIN, blk_device);

        ret = android_fork_execvp_ext(ARRAY_SIZE(f2fs_fsck_argv), f2fs_fsck_argv,
                                      &status, true, LOG_KLOG | LOG_FILE,
                                      true, FSCK_LOG_FILE, NULL, 0);
        if (ret < 0) {
            /* No need to check for error in fork, we can't really handle it now */
            ERROR("Failed trying to run %s\n", F2FS_FSCK_BIN);
        }
    }

    return;
}

static void remove_trailing_slashes(char *n)
{
    int len;

    len = strlen(n) - 1;
    while ((*(n + len) == '/') && len) {
      *(n + len) = '\0';
      len--;
    }
}

/*
 * Mark the given block device as read-only, using the BLKROSET ioctl.
 * Return 0 on success, and -1 on error.
 */
int fs_mgr_set_blk_ro(const char *blockdev)
{
    int fd;
    int rc = -1;
    int ON = 1;

    fd = TEMP_FAILURE_RETRY(open(blockdev, O_RDONLY | O_CLOEXEC));
    if (fd < 0) {
        // should never happen
        return rc;
    }

    rc = ioctl(fd, BLKROSET, &ON);
    close(fd);

    return rc;
}

/*
 * __mount(): wrapper around the mount() system call which also
 * sets the underlying block device to read-only if the mount is read-only.
 * See "man 2 mount" for return values.
 */
static int __mount(const char *source, const char *target, const struct fstab_rec *rec)
{
    unsigned long mountflags = rec->flags;
    int ret;
    int save_errno;

    /* We need this because sometimes we have legacy symlinks
     * that are lingering around and need cleaning up.
     */
    struct stat info;
    if (!lstat(target, &info))
        if ((info.st_mode & S_IFMT) == S_IFLNK)
            unlink(target);
    mkdir(target, 0755);
    ret = mount(source, target, rec->fs_type, mountflags, rec->fs_options);
    save_errno = errno;
    INFO("%s(source=%s,target=%s,type=%s)=%d\n", __func__, source, target, rec->fs_type, ret);
    if ((ret == 0) && (mountflags & MS_RDONLY) != 0) {
        fs_mgr_set_blk_ro(source);
    }
    errno = save_errno;
    return ret;
}

static int fs_match(char *in1, char *in2)
{
    char *n1;
    char *n2;
    int ret;

    n1 = strdup(in1);
    n2 = strdup(in2);

    remove_trailing_slashes(n1);
    remove_trailing_slashes(n2);

    ret = !strcmp(n1, n2);

    free(n1);
    free(n2);

    return ret;
}

static int device_is_debuggable() {
    int ret = -1;
    char value[PROP_VALUE_MAX];
    ret = __system_property_get("ro.debuggable", value);
    if (ret < 0)
        return ret;
    return strcmp(value, "1") ? 0 : 1;
}

static int device_is_secure() {
    int ret = -1;
    char value[PROP_VALUE_MAX];
    ret = __system_property_get("ro.secure", value);
    /* If error, we want to fail secure */
    if (ret < 0)
        return 1;
    return strcmp(value, "0") ? 1 : 0;
}

static int device_is_force_encrypted() {
    int ret = -1;
    char value[PROP_VALUE_MAX];
    ret = __system_property_get("ro.vold.forceencryption", value);
    if (ret < 0)
        return 0;
    return strcmp(value, "1") ? 0 : 1;
}

/*
 * Tries to mount any of the consecutive fstab entries that match
 * the mountpoint of the one given by fstab->recs[start_idx].
 *
 * end_idx: On return, will be the last rec that was looked at.
 * attempted_idx: On return, will indicate which fstab rec
 *     succeeded. In case of failure, it will be the start_idx.
 * Returns
 *   -1 on failure with errno set to match the 1st mount failure.
 *   0 on success.
 */
static int mount_with_alternatives(struct fstab *fstab, int start_idx, int *end_idx, int *attempted_idx)
{
    int i;
    int mount_errno = 0;
    int mounted = 0;

    if (!end_idx || !attempted_idx || start_idx >= fstab->num_entries) {
      errno = EINVAL;
      if (end_idx) *end_idx = start_idx;
      if (attempted_idx) *end_idx = start_idx;
      return -1;
    }

    /* Hunt down an fstab entry for the same mount point that might succeed */
    for (i = start_idx;
         /* We required that fstab entries for the same mountpoint be consecutive */
         i < fstab->num_entries && !strcmp(fstab->recs[start_idx].mount_point, fstab->recs[i].mount_point);
         i++) {
            /*
             * Don't try to mount/encrypt the same mount point again.
             * Deal with alternate entries for the same point which are required to be all following
             * each other.
             */
            if (mounted) {
                ERROR("%s(): skipping fstab dup mountpoint=%s rec[%d].fs_type=%s already mounted as %s.\n", __func__,
                     fstab->recs[i].mount_point, i, fstab->recs[i].fs_type, fstab->recs[*attempted_idx].fs_type);
                continue;
            }

            if (fstab->recs[i].fs_mgr_flags & MF_CHECK) {
                check_fs(fstab->recs[i].blk_device, fstab->recs[i].fs_type,
                         fstab->recs[i].mount_point);
            }
            if (!__mount(fstab->recs[i].blk_device, fstab->recs[i].mount_point, &fstab->recs[i])) {
                *attempted_idx = i;
                mounted = 1;
                if (i != start_idx) {
                    ERROR("%s(): Mounted %s on %s with fs_type=%s instead of %s\n", __func__,
                         fstab->recs[i].blk_device, fstab->recs[i].mount_point, fstab->recs[i].fs_type,
                         fstab->recs[start_idx].fs_type);
                }
            } else {
                /* back up errno for crypto decisions */
                mount_errno = errno;
            }
    }

    /* Adjust i for the case where it was still withing the recs[] */
    if (i < fstab->num_entries) --i;

    *end_idx = i;
    if (!mounted) {
        *attempted_idx = start_idx;
        errno = mount_errno;
        return -1;
    }
    return 0;
}

static int translate_ext_labels(struct fstab_rec *rec)
{
    DIR *blockdir = NULL;
    struct dirent *ent;
    char *label;
    size_t label_len;
    int ret = -1;

    if (strncmp(rec->blk_device, "LABEL=", 6))
        return 0;

    label = rec->blk_device + 6;
    label_len = strlen(label);

    if (label_len > 16) {
        ERROR("FS label is longer than allowed by filesystem\n");
        goto out;
    }


    blockdir = opendir("/dev/block");
    if (!blockdir) {
        ERROR("couldn't open /dev/block\n");
        goto out;
    }

    while ((ent = readdir(blockdir))) {
        int fd;
        char super_buf[1024];
        struct ext4_super_block *sb;

        if (ent->d_type != DT_BLK)
            continue;

        fd = openat(dirfd(blockdir), ent->d_name, O_RDONLY);
        if (fd < 0) {
            ERROR("Cannot open block device /dev/block/%s\n", ent->d_name);
            goto out;
        }

        if (TEMP_FAILURE_RETRY(lseek(fd, 1024, SEEK_SET)) < 0 ||
            TEMP_FAILURE_RETRY(read(fd, super_buf, 1024)) != 1024) {
            /* Probably a loopback device or something else without a readable
             * superblock.
             */
            close(fd);
            continue;
        }

        sb = (struct ext4_super_block *)super_buf;
        if (sb->s_magic != EXT4_SUPER_MAGIC) {
            INFO("/dev/block/%s not ext{234}\n", ent->d_name);
            continue;
        }

        if (!strncmp(label, sb->s_volume_name, label_len)) {
            char *new_blk_device;

            if (asprintf(&new_blk_device, "/dev/block/%s", ent->d_name) < 0) {
                ERROR("Could not allocate block device string\n");
                goto out;
            }

            INFO("resolved label %s to %s\n", rec->blk_device, new_blk_device);

            free(rec->blk_device);
            rec->blk_device = new_blk_device;
            ret = 0;
            break;
        }
    }

out:
    closedir(blockdir);
    return ret;
}

static bool needs_block_encryption(const struct fstab_rec* rec)
{
    if (device_is_force_encrypted() && fs_mgr_is_encryptable(rec)) return true;
    if (rec->fs_mgr_flags & MF_FORCECRYPT) return true;
    if (rec->fs_mgr_flags & MF_CRYPT) {
        /* Check for existence of convert_fde breadcrumb file */
        char convert_fde_name[PATH_MAX];
        snprintf(convert_fde_name, sizeof(convert_fde_name),
                 "%s/misc/vold/convert_fde", rec->mount_point);
        if (access(convert_fde_name, F_OK) == 0) return true;
    }
    if (rec->fs_mgr_flags & MF_FORCEFDEORFBE) {
        /* Check for absence of convert_fbe breadcrumb file */
        char convert_fbe_name[PATH_MAX];
        snprintf(convert_fbe_name, sizeof(convert_fbe_name),
                 "%s/convert_fbe", rec->mount_point);
        if (access(convert_fbe_name, F_OK) != 0) return true;
    }
    return false;
}

// Check to see if a mountable volume has encryption requirements
static int handle_encryptable(const struct fstab_rec* rec)
{
    /* If this is block encryptable, need to trigger encryption */
    if (needs_block_encryption(rec)) {
        if (umount(rec->mount_point) == 0) {
            return FS_MGR_MNTALL_DEV_NEEDS_ENCRYPTION;
        } else {
            WARNING("Could not umount %s (%s) - allow continue unencrypted\n",
                    rec->mount_point, strerror(errno));
            return FS_MGR_MNTALL_DEV_NOT_ENCRYPTED;
        }
    } else if (rec->fs_mgr_flags & (MF_FILEENCRYPTION | MF_FORCEFDEORFBE)) {
    // Deal with file level encryption
        INFO("%s is file encrypted\n", rec->mount_point);
        return FS_MGR_MNTALL_DEV_FILE_ENCRYPTED;
    } else if (fs_mgr_is_encryptable(rec)) {
        return FS_MGR_MNTALL_DEV_NOT_ENCRYPTED;
    } else {
        return FS_MGR_MNTALL_DEV_NOT_ENCRYPTABLE;
    }
}

/*
 * Reads the kernel cmdline to check if MDTP is activated.
 * When MDTP is activated, kernel cmdline will have the word 'mdtp'.
 */
int fs_mgr_is_mdtp_activated()
{
      char cmdline[2048];
      char *ptr;
      int fd;
      static int mdtp_activated = 0;
      static int mdtp_activated_set = 0;

      if (mdtp_activated_set) {
          return mdtp_activated;
      }

      fd = open("/proc/cmdline", O_RDONLY);
      if (fd >= 0) {
          int n = read(fd, cmdline, sizeof(cmdline) - 1);
          if (n < 0) n = 0;

          /* get rid of trailing newline, it happens */
          if (n > 0 && cmdline[n-1] == '\n') n--;

          cmdline[n] = 0;
          close(fd);
      } else {
          cmdline[0] = 0;
      }

      ptr = cmdline;
      while (ptr && *ptr) {
          char *x = strchr(ptr, ' ');
          if (x != 0) *x++ = 0;
          if (!strcmp(ptr,"mdtp")) {
            mdtp_activated = 1;
            break;
          }
          ptr = x;
      }

      mdtp_activated_set = 1;

      return mdtp_activated;
}

/* When multiple fstab records share the same mount_point, it will
 * try to mount each one in turn, and ignore any duplicates after a
 * first successful mount.
 * Returns -1 on error, and  FS_MGR_MNTALL_* otherwise.
 */
int fs_mgr_mount_all(struct fstab *fstab, int mount_mode)
{
    int i = 0;
    int encryptable = FS_MGR_MNTALL_DEV_NOT_ENCRYPTABLE;
    int error_count = 0;
    int mret = -1;
    int mount_errno = 0;
    int attempted_idx = -1;
    char propbuf[PROPERTY_VALUE_MAX];
    bool is_ffbm = false;

    if (!fstab) {
        return -1;
    }
    /**get boot mode*/
    property_get("ro.bootmode", propbuf, "");
    if (strncmp(propbuf, "ffbm", 4) == 0)
        is_ffbm = true;

    for (i = 0; i < fstab->num_entries; i++) {
<<<<<<< HEAD
        /* Skip userdata partition in ffbm mode */
        if (is_ffbm && !strcmp(fstab->recs[i].mount_point, "/data")){
            INFO("ffbm mode,skip mount userdata");
            continue;
        }

        /* Don't mount entries that are managed by vold */
        if (fstab->recs[i].fs_mgr_flags & (MF_VOLDMANAGED | MF_RECOVERYONLY)) {
=======
        /* Don't mount entries that are managed by vold or not for the mount mode*/
        if ((fstab->recs[i].fs_mgr_flags & (MF_VOLDMANAGED | MF_RECOVERYONLY)) ||
             ((mount_mode == MOUNT_MODE_LATE) && !fs_mgr_is_latemount(&fstab->recs[i])) ||
             ((mount_mode == MOUNT_MODE_EARLY) && fs_mgr_is_latemount(&fstab->recs[i]))) {
>>>>>>> 5cf8bbd5
            continue;
        }

        /* Skip swap and raw partition entries such as boot, recovery, etc */
        if (!strcmp(fstab->recs[i].fs_type, "swap") ||
            !strcmp(fstab->recs[i].fs_type, "emmc") ||
            !strcmp(fstab->recs[i].fs_type, "mtd")) {
            continue;
        }

        /* Skip mounting the root partition, as it will already have been mounted */
        if (!strcmp(fstab->recs[i].mount_point, "/")) {
            if ((fstab->recs[i].fs_mgr_flags & MS_RDONLY) != 0) {
                fs_mgr_set_blk_ro(fstab->recs[i].blk_device);
            }
            continue;
        }

        /* Translate LABEL= file system labels into block devices */
        if (!strcmp(fstab->recs[i].fs_type, "ext2") ||
            !strcmp(fstab->recs[i].fs_type, "ext3") ||
            !strcmp(fstab->recs[i].fs_type, "ext4")) {
            int tret = translate_ext_labels(&fstab->recs[i]);
            if (tret < 0) {
                ERROR("Could not translate label to block device\n");
                continue;
            }
        }

        if (fstab->recs[i].fs_mgr_flags & MF_WAIT) {
            wait_for_file(fstab->recs[i].blk_device, WAIT_TIMEOUT);
        }

        if ((fstab->recs[i].fs_mgr_flags & MF_VERIFY) && device_is_secure()) {
            int rc = fs_mgr_setup_verity(&fstab->recs[i]);
            if (device_is_debuggable() && rc == FS_MGR_SETUP_VERITY_DISABLED) {
                INFO("Verity disabled");
            } else if (rc != FS_MGR_SETUP_VERITY_SUCCESS) {
                ERROR("Could not set up verified partition, skipping!\n");
                continue;
            }
        }

        if (fs_mgr_is_mdtp_activated() && ((fstab->recs[i].fs_mgr_flags & MF_FORCECRYPT) ||
            device_is_force_encrypted())) {
            INFO("%s(): mdtp activated, blkdev %s for mount %s type %s expected to be encrypted)\n",
                 __func__, fstab->recs[i].blk_device, fstab->recs[i].mount_point,
                 fstab->recs[i].fs_type);
            if (fs_mgr_do_tmpfs_mount(fstab->recs[i].mount_point) < 0) {
                ++error_count;
                continue;
            }

            encryptable = FS_MGR_MNTALL_DEV_MIGHT_BE_ENCRYPTED;

        } else {
            int last_idx_inspected;
            int top_idx = i;

            mret = mount_with_alternatives(fstab, i, &last_idx_inspected, &attempted_idx);
            i = last_idx_inspected;
            mount_errno = errno;

            /* Deal with encryptability. */
            if (!mret) {
                int status = handle_encryptable(&fstab->recs[attempted_idx]);

                if (status == FS_MGR_MNTALL_FAIL) {
                    /* Fatal error - no point continuing */
                    return status;
                }

                if (status != FS_MGR_MNTALL_DEV_NOT_ENCRYPTABLE) {
                    if (encryptable != FS_MGR_MNTALL_DEV_NOT_ENCRYPTABLE) {
                        // Log and continue
                        ERROR("Only one encryptable/encrypted partition supported\n");
                    }
                    encryptable = status;
                }

                /* Success!  Go get the next one */
                continue;
            }

            /* mount(2) returned an error, handle the encryptable/formattable case */
            bool wiped = partition_wiped(fstab->recs[top_idx].blk_device);
            if (mret && mount_errno != EBUSY && mount_errno != EACCES &&
                fs_mgr_is_formattable(&fstab->recs[top_idx]) && wiped) {
                /* top_idx and attempted_idx point at the same partition, but sometimes
                 * at two different lines in the fstab.  Use the top one for formatting
                 * as that is the preferred one.
                 */
                ERROR("%s(): %s is wiped and %s %s is formattable. Format it.\n", __func__,
                      fstab->recs[top_idx].blk_device, fstab->recs[top_idx].mount_point,
                      fstab->recs[top_idx].fs_type);
                if (fs_mgr_is_encryptable(&fstab->recs[top_idx]) &&
                    strcmp(fstab->recs[top_idx].key_loc, KEY_IN_FOOTER)) {
                    int fd = open(fstab->recs[top_idx].key_loc, O_WRONLY, 0644);
                    if (fd >= 0) {
                        INFO("%s(): also wipe %s\n", __func__, fstab->recs[top_idx].key_loc);
                        wipe_block_device(fd, get_file_size(fd));
                        close(fd);
                    } else {
                        ERROR("%s(): %s wouldn't open (%s)\n", __func__,
                              fstab->recs[top_idx].key_loc, strerror(errno));
                    }
                }
                if (fs_mgr_do_format(&fstab->recs[top_idx]) == 0) {
                    /* Let's replay the mount actions. */
                    i = top_idx - 1;
                    continue;
                } else {
                    ERROR("%s(): Format failed. Suggest recovery...\n", __func__);
                    encryptable = FS_MGR_MNTALL_DEV_NEEDS_RECOVERY;
                    continue;
                }
            }
            if (mret && mount_errno != EBUSY && mount_errno != EACCES &&
                fs_mgr_is_encryptable(&fstab->recs[attempted_idx])) {
                if (wiped) {
                    ERROR("%s(): %s is wiped and %s %s is encryptable. Suggest recovery...\n", __func__,
                          fstab->recs[attempted_idx].blk_device, fstab->recs[attempted_idx].mount_point,
                          fstab->recs[attempted_idx].fs_type);
                    encryptable = FS_MGR_MNTALL_DEV_NEEDS_RECOVERY;
                    continue;
                } else {
                    /* Need to mount a tmpfs at this mountpoint for now, and set
                     * properties that vold will query later for decrypting
                     */
                    ERROR("%s(): possibly an encryptable blkdev %s for mount %s type %s )\n", __func__,
                          fstab->recs[attempted_idx].blk_device, fstab->recs[attempted_idx].mount_point,
                          fstab->recs[attempted_idx].fs_type);
                    if (fs_mgr_do_tmpfs_mount(fstab->recs[attempted_idx].mount_point) < 0) {
                        ++error_count;
                        continue;
                    }
                }
                encryptable = FS_MGR_MNTALL_DEV_MIGHT_BE_ENCRYPTED;
            } else {
                if (fs_mgr_is_nofail(&fstab->recs[attempted_idx])) {
                    ERROR("Ignoring failure to mount an un-encryptable or wiped partition on"
                           "%s at %s options: %s error: %s\n",
                           fstab->recs[attempted_idx].blk_device, fstab->recs[attempted_idx].mount_point,
                           fstab->recs[attempted_idx].fs_options, strerror(mount_errno));
                } else {
                    ERROR("Failed to mount an un-encryptable or wiped partition on"
                           "%s at %s options: %s error: %s\n",
                           fstab->recs[attempted_idx].blk_device, fstab->recs[attempted_idx].mount_point,
                           fstab->recs[attempted_idx].fs_options, strerror(mount_errno));
                    ++error_count;
                }
                continue;
            }
        }
    }

    if (error_count) {
        return -1;
    } else {
        return encryptable;
    }
}

/* If tmp_mount_point is non-null, mount the filesystem there.  This is for the
 * tmp mount we do to check the user password
 * If multiple fstab entries are to be mounted on "n_name", it will try to mount each one
 * in turn, and stop on 1st success, or no more match.
 */
int fs_mgr_do_mount(struct fstab *fstab, char *n_name, char *n_blk_device,
                    char *tmp_mount_point)
{
    int i = 0;
    int ret = FS_MGR_DOMNT_FAILED;
    int mount_errors = 0;
    int first_mount_errno = 0;
    char *m;

    if (!fstab) {
        return ret;
    }

    for (i = 0; i < fstab->num_entries; i++) {
        if (!fs_match(fstab->recs[i].mount_point, n_name)) {
            continue;
        }

        /* We found our match */
        /* If this swap or a raw partition, report an error */
        if (!strcmp(fstab->recs[i].fs_type, "swap") ||
            !strcmp(fstab->recs[i].fs_type, "emmc") ||
            !strcmp(fstab->recs[i].fs_type, "mtd")) {
            ERROR("Cannot mount filesystem of type %s on %s\n",
                  fstab->recs[i].fs_type, n_blk_device);
            goto out;
        }

        /* First check the filesystem if requested */
        if (fstab->recs[i].fs_mgr_flags & MF_WAIT) {
            wait_for_file(n_blk_device, WAIT_TIMEOUT);
        }

        if (fstab->recs[i].fs_mgr_flags & MF_CHECK) {
            check_fs(n_blk_device, fstab->recs[i].fs_type,
                     fstab->recs[i].mount_point);
        }

        if ((fstab->recs[i].fs_mgr_flags & MF_VERIFY) && device_is_secure()) {
            int rc = fs_mgr_setup_verity(&fstab->recs[i]);
            if (device_is_debuggable() && rc == FS_MGR_SETUP_VERITY_DISABLED) {
                INFO("Verity disabled");
            } else if (rc != FS_MGR_SETUP_VERITY_SUCCESS) {
                ERROR("Could not set up verified partition, skipping!\n");
                continue;
            }
        }

        /* Now mount it where requested */
        if (tmp_mount_point) {
            m = tmp_mount_point;
        } else {
            m = fstab->recs[i].mount_point;
        }
        if (__mount(n_blk_device, m, &fstab->recs[i])) {
            if (!first_mount_errno) first_mount_errno = errno;
            mount_errors++;
            continue;
        } else {
            ret = 0;
            goto out;
        }
    }
    if (mount_errors) {
        ERROR("Cannot mount filesystem on %s at %s. error: %s\n",
            n_blk_device, m, strerror(first_mount_errno));
        if (first_mount_errno == EBUSY) {
            ret = FS_MGR_DOMNT_BUSY;
        } else {
            ret = FS_MGR_DOMNT_FAILED;
        }
    } else {
        /* We didn't find a match, say so and return an error */
        ERROR("Cannot find mount point %s in fstab\n", fstab->recs[i].mount_point);
    }

out:
    return ret;
}

/*
 * mount a tmpfs filesystem at the given point.
 * return 0 on success, non-zero on failure.
 */
int fs_mgr_do_tmpfs_mount(char *n_name)
{
    int ret;

    ret = mount("tmpfs", n_name, "tmpfs",
                MS_NOATIME | MS_NOSUID | MS_NODEV, CRYPTO_TMPFS_OPTIONS);
    if (ret < 0) {
        ERROR("Cannot mount tmpfs filesystem at %s\n", n_name);
        return -1;
    }

    /* Success */
    return 0;
}

int fs_mgr_unmount_all(struct fstab *fstab)
{
    int i = 0;
    int ret = 0;

    if (!fstab) {
        return -1;
    }

    while (fstab->recs[i].blk_device) {
        if (umount(fstab->recs[i].mount_point)) {
            ERROR("Cannot unmount filesystem at %s\n", fstab->recs[i].mount_point);
            ret = -1;
        }
        i++;
    }

    return ret;
}

/* This must be called after mount_all, because the mkswap command needs to be
 * available.
 */
int fs_mgr_swapon_all(struct fstab *fstab)
{
    int i = 0;
    int flags = 0;
    int err = 0;
    int ret = 0;
    int status;
    char *mkswap_argv[2] = {
        MKSWAP_BIN,
        NULL
    };

    if (!fstab) {
        return -1;
    }

    for (i = 0; i < fstab->num_entries; i++) {
        /* Skip non-swap entries */
        if (strcmp(fstab->recs[i].fs_type, "swap")) {
            continue;
        }

        if (fstab->recs[i].zram_size > 0) {
            /* A zram_size was specified, so we need to configure the
             * device.  There is no point in having multiple zram devices
             * on a system (all the memory comes from the same pool) so
             * we can assume the device number is 0.
             */
            FILE *zram_fp;

            zram_fp = fopen(ZRAM_CONF_DEV, "r+");
            if (zram_fp == NULL) {
                ERROR("Unable to open zram conf device %s\n", ZRAM_CONF_DEV);
                ret = -1;
                continue;
            }
            fprintf(zram_fp, "%d\n", fstab->recs[i].zram_size);
            fclose(zram_fp);
        }

        if (fstab->recs[i].fs_mgr_flags & MF_WAIT) {
            wait_for_file(fstab->recs[i].blk_device, WAIT_TIMEOUT);
        }

        /* Initialize the swap area */
        mkswap_argv[1] = fstab->recs[i].blk_device;
        err = android_fork_execvp_ext(ARRAY_SIZE(mkswap_argv), mkswap_argv,
                                      &status, true, LOG_KLOG, false, NULL,
                                      NULL, 0);
        if (err) {
            ERROR("mkswap failed for %s\n", fstab->recs[i].blk_device);
            ret = -1;
            continue;
        }

        /* If -1, then no priority was specified in fstab, so don't set
         * SWAP_FLAG_PREFER or encode the priority */
        if (fstab->recs[i].swap_prio >= 0) {
            flags = (fstab->recs[i].swap_prio << SWAP_FLAG_PRIO_SHIFT) &
                    SWAP_FLAG_PRIO_MASK;
            flags |= SWAP_FLAG_PREFER;
        } else {
            flags = 0;
        }
        err = swapon(fstab->recs[i].blk_device, flags);
        if (err) {
            ERROR("swapon failed for %s\n", fstab->recs[i].blk_device);
            ret = -1;
        }
    }

    return ret;
}

/*
 * key_loc must be at least PROPERTY_VALUE_MAX bytes long
 *
 * real_blk_device must be at least PROPERTY_VALUE_MAX bytes long
 */
int fs_mgr_get_crypt_info(struct fstab *fstab, char *key_loc, char *real_blk_device, int size)
{
    int i = 0;

    if (!fstab) {
        return -1;
    }
    /* Initialize return values to null strings */
    if (key_loc) {
        *key_loc = '\0';
    }
    if (real_blk_device) {
        *real_blk_device = '\0';
    }

    /* Look for the encryptable partition to find the data */
    for (i = 0; i < fstab->num_entries; i++) {
        /* Don't deal with vold managed enryptable partitions here */
        if (fstab->recs[i].fs_mgr_flags & MF_VOLDMANAGED) {
            continue;
        }
        if (!(fstab->recs[i].fs_mgr_flags
              & (MF_CRYPT | MF_FORCECRYPT | MF_FORCEFDEORFBE))) {
            continue;
        }

        /* We found a match */
        if (key_loc) {
            strlcpy(key_loc, fstab->recs[i].key_loc, size);
        }
        if (real_blk_device) {
            strlcpy(real_blk_device, fstab->recs[i].blk_device, size);
        }
        break;
    }

    return 0;
}<|MERGE_RESOLUTION|>--- conflicted
+++ resolved
@@ -555,21 +555,16 @@
         is_ffbm = true;
 
     for (i = 0; i < fstab->num_entries; i++) {
-<<<<<<< HEAD
         /* Skip userdata partition in ffbm mode */
         if (is_ffbm && !strcmp(fstab->recs[i].mount_point, "/data")){
             INFO("ffbm mode,skip mount userdata");
             continue;
         }
 
-        /* Don't mount entries that are managed by vold */
-        if (fstab->recs[i].fs_mgr_flags & (MF_VOLDMANAGED | MF_RECOVERYONLY)) {
-=======
         /* Don't mount entries that are managed by vold or not for the mount mode*/
         if ((fstab->recs[i].fs_mgr_flags & (MF_VOLDMANAGED | MF_RECOVERYONLY)) ||
              ((mount_mode == MOUNT_MODE_LATE) && !fs_mgr_is_latemount(&fstab->recs[i])) ||
              ((mount_mode == MOUNT_MODE_EARLY) && fs_mgr_is_latemount(&fstab->recs[i]))) {
->>>>>>> 5cf8bbd5
             continue;
         }
 
