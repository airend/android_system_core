# Copyright (C) 2012 The Android Open Source Project
#
# IMPORTANT: Do not create world writable files or directories.
# This is a common source of Android security bugs.
#

import /init.environ.rc
import /init.usb.rc
import /init.${ro.hardware}.rc
import /init.${ro.zygote}.rc
import /init.trace.rc

on early-init
    # Set init and its forked children's oom_adj.
    write /proc/1/oom_score_adj -1000

    # Set the security context of /adb_keys if present.
    restorecon /adb_keys

    # Shouldn't be necessary, but sdcard won't start without it. http://b/22568628.
    mkdir /mnt 0775 root system

    start ueventd

on init
    sysclktz 0

    # Backward compatibility.
    symlink /system/etc /etc
    symlink /sys/kernel/debug /d

    # Link /vendor to /system/vendor for devices without a vendor partition.
    symlink /system/vendor /vendor

    # Mount cgroup mount point for cpu accounting
    mount cgroup none /acct cpuacct
    mkdir /acct/uid

    # Create cgroup mount point for memory
    mount tmpfs none /sys/fs/cgroup mode=0750,uid=0,gid=1000
    mkdir /sys/fs/cgroup/memory 0750 root system
    mount cgroup none /sys/fs/cgroup/memory memory
    write /sys/fs/cgroup/memory/memory.move_charge_at_immigrate 1
    chown root system /sys/fs/cgroup/memory/tasks
    chmod 0660 /sys/fs/cgroup/memory/tasks
    mkdir /sys/fs/cgroup/memory/sw 0750 root system
    write /sys/fs/cgroup/memory/sw/memory.swappiness 100
    write /sys/fs/cgroup/memory/sw/memory.move_charge_at_immigrate 1
    chown root system /sys/fs/cgroup/memory/sw/tasks
    chmod 0660 /sys/fs/cgroup/memory/sw/tasks

    # Mount staging areas for devices managed by vold
    # See storage config details at http://source.android.com/tech/storage/
    mount tmpfs tmpfs /mnt mode=0755,uid=0,gid=1000
    restorecon_recursive /mnt

    mkdir /mnt/secure 0700 root root
    mkdir /mnt/secure/asec 0700 root root
    mkdir /mnt/asec 0755 root system
    mkdir /mnt/obb 0755 root system
    mkdir /mnt/media_rw 0750 root media_rw
    mkdir /mnt/user 0755 root root
    mkdir /mnt/user/0 0755 root root
    mkdir /mnt/expand 0771 system system

    # Storage views to support runtime permissions
    mkdir /storage 0755 root root
    mkdir /mnt/runtime 0700 root root
    mkdir /mnt/runtime/default 0755 root root
    mkdir /mnt/runtime/default/self 0755 root root
    mkdir /mnt/runtime/read 0755 root root
    mkdir /mnt/runtime/read/self 0755 root root
    mkdir /mnt/runtime/write 0755 root root
    mkdir /mnt/runtime/write/self 0755 root root

    # Symlink to keep legacy apps working in multi-user world
    symlink /storage/self/primary /sdcard
    symlink /mnt/user/0/primary /mnt/runtime/default/self/primary

    # memory control cgroup
    mkdir /dev/memcg 0700 root system
    mount cgroup none /dev/memcg memory

    write /proc/sys/kernel/panic_on_oops 1
    write /proc/sys/kernel/hung_task_timeout_secs 0
    write /proc/cpu/alignment 4

    # scheduler tunables
    # Disable auto-scaling of scheduler tunables with hotplug. The tunables
    # will vary across devices in unpredictable ways if allowed to scale with
    # cpu cores.
    write /proc/sys/kernel/sched_tunable_scaling 0
    write /proc/sys/kernel/sched_latency_ns 10000000
    write /proc/sys/kernel/sched_wakeup_granularity_ns 2000000
    write /proc/sys/kernel/sched_compat_yield 1
    write /proc/sys/kernel/sched_child_runs_first 0

    write /proc/sys/kernel/randomize_va_space 2
    write /proc/sys/kernel/kptr_restrict 2
    write /proc/sys/vm/mmap_min_addr 32768
    write /proc/sys/net/ipv4/ping_group_range "0 2147483647"
    write /proc/sys/net/unix/max_dgram_qlen 300
    write /proc/sys/kernel/sched_rt_runtime_us 950000
    write /proc/sys/kernel/sched_rt_period_us 1000000

    # reflect fwmark from incoming packets onto generated replies
    write /proc/sys/net/ipv4/fwmark_reflect 1
    write /proc/sys/net/ipv6/fwmark_reflect 1

    # set fwmark on accepted sockets
    write /proc/sys/net/ipv4/tcp_fwmark_accept 1

    # disable icmp redirects
    write /proc/sys/net/ipv4/conf/all/accept_redirects 0
    write /proc/sys/net/ipv6/conf/all/accept_redirects 0

    # Create cgroup mount points for process groups
    mkdir /dev/cpuctl
    mount cgroup none /dev/cpuctl cpu
    chown system system /dev/cpuctl
    chown system system /dev/cpuctl/tasks
    chmod 0666 /dev/cpuctl/tasks
    write /dev/cpuctl/cpu.shares 1024
    write /dev/cpuctl/cpu.rt_runtime_us 800000
    write /dev/cpuctl/cpu.rt_period_us 1000000

    mkdir /dev/cpuctl/bg_non_interactive
    chown system system /dev/cpuctl/bg_non_interactive/tasks
    chmod 0666 /dev/cpuctl/bg_non_interactive/tasks
    # 5.0 %
    write /dev/cpuctl/bg_non_interactive/cpu.shares 52
    write /dev/cpuctl/bg_non_interactive/cpu.rt_runtime_us 700000
    write /dev/cpuctl/bg_non_interactive/cpu.rt_period_us 1000000

    # sets up initial cpusets for ActivityManager
    mkdir /dev/cpuset
    mount cpuset none /dev/cpuset
    mkdir /dev/cpuset/foreground
    mkdir /dev/cpuset/background
    # this ensures that the cpusets are present and usable, but the device's
    # init.rc must actually set the correct cpus
    write /dev/cpuset/foreground/cpus 0
    write /dev/cpuset/background/cpus 0
    write /dev/cpuset/foreground/mems 0
    write /dev/cpuset/background/mems 0
    chown system system /dev/cpuset
    chown system system /dev/cpuset/foreground
    chown system system /dev/cpuset/background
    chown system system /dev/cpuset/tasks
    chown system system /dev/cpuset/foreground/tasks
    chown system system /dev/cpuset/background/tasks
    chmod 0664 /dev/cpuset/foreground/tasks
    chmod 0664 /dev/cpuset/background/tasks
    chmod 0664 /dev/cpuset/tasks


    # qtaguid will limit access to specific data based on group memberships.
    #   net_bw_acct grants impersonation of socket owners.
    #   net_bw_stats grants access to other apps' detailed tagged-socket stats.
    chown root net_bw_acct /proc/net/xt_qtaguid/ctrl
    chown root net_bw_stats /proc/net/xt_qtaguid/stats

    # Allow everybody to read the xt_qtaguid resource tracking misc dev.
    # This is needed by any process that uses socket tagging.
    chmod 0644 /dev/xt_qtaguid

    # Create location for fs_mgr to store abbreviated output from filesystem
    # checker programs.
    mkdir /dev/fscklogs 0770 root system

    # pstore/ramoops previous console log
    mount pstore pstore /sys/fs/pstore
    chown system log /sys/fs/pstore/console-ramoops
    chmod 0440 /sys/fs/pstore/console-ramoops
    chown system log /sys/fs/pstore/pmsg-ramoops-0
    chmod 0440 /sys/fs/pstore/pmsg-ramoops-0

    # enable armv8_deprecated instruction hooks
    write /proc/sys/abi/swp 1

# Healthd can trigger a full boot from charger mode by signaling this
# property when the power button is held.
on property:sys.boot_from_charger_mode=1
    class_stop charger
    trigger late-init

# Load properties from /system/ + /factory after fs mount.
on load_system_props_action
    load_system_props

on load_persist_props_action
    load_persist_props
    start logd
    start logd-reinit

# Indicate to fw loaders that the relevant mounts are up.
on firmware_mounts_complete
    rm /dev/.booting

# Mount filesystems and start core system services.
on late-init
    trigger early-fs
    trigger fs
    trigger post-fs

    # Load properties from /system/ + /factory after fs mount. Place
    # this in another action so that the load will be scheduled after the prior
    # issued fs triggers have completed.
    trigger load_system_props_action

    # Now we can mount /data. File encryption requires keymaster to decrypt
    # /data, which in turn can only be loaded when system properties are present
    trigger post-fs-data
    trigger load_persist_props_action

    # Remove a file to wake up anything waiting for firmware.
    trigger firmware_mounts_complete

    trigger early-boot
    trigger boot


on post-fs
    start logd
    # once everything is setup, no need to modify /
    mount rootfs rootfs / ro remount
    # Mount shared so changes propagate into child namespaces
    mount rootfs rootfs / shared rec
    # Mount default storage into root namespace
    mount none /mnt/runtime/default /storage slave bind rec

    # We chown/chmod /cache again so because mount is run as root + defaults
    chown system cache /cache
    chmod 0770 /cache
    # We restorecon /cache in case the cache partition has been reset.
    restorecon_recursive /cache

    # Create /cache/recovery in case it's not there. It'll also fix the odd
    # permissions if created by the recovery system.
    mkdir /cache/recovery 0770 system cache

    #change permissions on vmallocinfo so we can grab it from bugreports
    chown root log /proc/vmallocinfo
    chmod 0440 /proc/vmallocinfo

    chown root log /proc/slabinfo
    chmod 0440 /proc/slabinfo

    #change permissions on kmsg & sysrq-trigger so bugreports can grab kthread stacks
    chown root system /proc/kmsg
    chmod 0440 /proc/kmsg
    chown root system /proc/sysrq-trigger
    chmod 0220 /proc/sysrq-trigger
    chown system log /proc/last_kmsg
    chmod 0440 /proc/last_kmsg

    # make the selinux kernel policy world-readable
    chmod 0444 /sys/fs/selinux/policy

    # create the lost+found directories, so as to enforce our permissions
    mkdir /cache/lost+found 0770 root root

on post-fs-data
    # We chown/chmod /data again so because mount is run as root + defaults
    chown system system /data
    chmod 0771 /data
    # We restorecon /data in case the userdata partition has been reset.
    restorecon /data

    # Make sure we have the device encryption key
    start logd
    start vold
    installkey /data

    # Emulated internal storage area
    mkdir /data/media 0770 media_rw media_rw
    # Start bootcharting as soon as possible after the data partition is
    # mounted to collect more data.
    mkdir /data/bootchart 0755 shell shell
    bootchart_init

    # Avoid predictable entropy pool. Carry over entropy from previous boot.
    copy /data/system/entropy.dat /dev/urandom

    # create basic filesystem structure
    mkdir /data/misc 01771 system misc
<<<<<<< HEAD
    mkdir /data/misc/adb 02750 system shell
    mkdir /data/misc/bluedroid 02770 bluetooth net_bt_stack
    # Fix the access permissions and group ownership for 'bt_config.conf'
    chmod 0660 /data/misc/bluedroid/bt_config.conf
    chown bluetooth net_bt_stack /data/misc/bluedroid/bt_config.conf
=======
    mkdir /data/misc/bluedroid 0770 bluetooth net_bt_stack
>>>>>>> b21de5f6
    mkdir /data/misc/bluetooth 0770 system system
    mkdir /data/misc/keystore 0700 keystore keystore
    mkdir /data/misc/gatekeeper 0700 system system
    mkdir /data/misc/keychain 0771 system system
    mkdir /data/misc/net 0750 root shell
    mkdir /data/misc/radio 0770 system radio
    mkdir /data/misc/sms 0770 system radio
    mkdir /data/misc/zoneinfo 0775 system system
    mkdir /data/misc/vpn 0770 system vpn
    mkdir /data/misc/shared_relro 0771 shared_relro shared_relro
    mkdir /data/misc/systemkeys 0700 system system
    mkdir /data/misc/wifi 0770 wifi wifi
    mkdir /data/misc/wifi/sockets 0770 wifi wifi
    mkdir /data/misc/wifi/wpa_supplicant 0770 wifi wifi
    mkdir /data/misc/ethernet 0770 system system
    mkdir /data/misc/dhcp 0770 dhcp dhcp
    mkdir /data/misc/user 0771 root root
    mkdir /data/misc/perfprofd 0775 root root
    # give system access to wpa_supplicant.conf for backup and restore
    chmod 0660 /data/misc/wifi/wpa_supplicant.conf
    mkdir /data/local 0751 root root
    mkdir /data/misc/media 0700 media media
    mkdir /data/misc/boottrace 0771 system shell

    # For security reasons, /data/local/tmp should always be empty.
    # Do not place files or directories in /data/local/tmp
    mkdir /data/local/tmp 0771 shell shell
    mkdir /data/data 0771 system system
    mkdir /data/app-private 0771 system system
    mkdir /data/app-asec 0700 root root
    mkdir /data/app-lib 0771 system system
    mkdir /data/app 0771 system system
    mkdir /data/property 0700 root root
    mkdir /data/tombstones 0771 system system

    # create dalvik-cache, so as to enforce our permissions
    mkdir /data/dalvik-cache 0771 root root
    mkdir /data/dalvik-cache/profiles 0711 system system

    # create resource-cache and double-check the perms
    mkdir /data/resource-cache 0771 system system
    chown system system /data/resource-cache
    chmod 0771 /data/resource-cache

    # create the lost+found directories, so as to enforce our permissions
    mkdir /data/lost+found 0770 root root

    # create directory for DRM plug-ins - give drm the read/write access to
    # the following directory.
    mkdir /data/drm 0770 drm drm

    # create directory for MediaDrm plug-ins - give drm the read/write access to
    # the following directory.
    mkdir /data/mediadrm 0770 mediadrm mediadrm

    mkdir /data/anr 0775 system system

    # symlink to bugreport storage location
    symlink /data/data/com.android.shell/files/bugreports /data/bugreports

    # Separate location for storing security policy files on data
    mkdir /data/security 0711 system system

    # Create all remaining /data root dirs so that they are made through init
    # and get proper encryption policy installed
    mkdir /data/backup 0700 system system
    mkdir /data/media 0770 media_rw media_rw
    mkdir /data/ss 0700 system system
    mkdir /data/system 0775 system system
    mkdir /data/system/heapdump 0700 system system
    mkdir /data/user 0711 system system

    setusercryptopolicies /data/user

    # Reload policy from /data/security if present.
    setprop selinux.reload_policy 1

    # Set SELinux security contexts on upgrade or policy update.
    restorecon_recursive /data

    # Check any timezone data in /data is newer than the copy in /system, delete if not.
    exec - system system -- /system/bin/tzdatacheck /system/usr/share/zoneinfo /data/misc/zoneinfo

    # If there is no fs-post-data action in the init.<device>.rc file, you
    # must uncomment this line, otherwise encrypted filesystems
    # won't work.
    # Set indication (checked by vold) that we have finished this action
    #setprop vold.post_fs_data_done 1

on boot
    # basic network init
    ifup lo
    hostname localhost
    domainname localdomain

    # set RLIMIT_NICE to allow priorities from 19 to -20
    setrlimit 13 40 40

    # Memory management.  Basic kernel parameters, and allow the high
    # level system server to be able to adjust the kernel OOM driver
    # parameters to match how it is managing things.
    write /proc/sys/vm/overcommit_memory 1
    write /proc/sys/vm/min_free_order_shift 4
    chown root system /sys/module/lowmemorykiller/parameters/adj
    chmod 0664 /sys/module/lowmemorykiller/parameters/adj
    chown root system /sys/module/lowmemorykiller/parameters/minfree
    chmod 0664 /sys/module/lowmemorykiller/parameters/minfree

    # Tweak background writeout
    write /proc/sys/vm/dirty_expire_centisecs 200
    write /proc/sys/vm/dirty_background_ratio  5

    # Permissions for System Server and daemons.
    chown radio system /sys/android_power/state
    chown radio system /sys/android_power/request_state
    chown radio system /sys/android_power/acquire_full_wake_lock
    chown radio system /sys/android_power/acquire_partial_wake_lock
    chown radio system /sys/android_power/release_wake_lock
    chown system system /sys/power/autosleep
    chown system system /sys/power/state
    chown system system /sys/power/wakeup_count
    chown radio system /sys/power/wake_lock
    chown radio system /sys/power/wake_unlock
    chmod 0660 /sys/power/state
    chmod 0660 /sys/power/wake_lock
    chmod 0660 /sys/power/wake_unlock

    chown system system /sys/devices/system/cpu/cpufreq/interactive/timer_rate
    chmod 0660 /sys/devices/system/cpu/cpufreq/interactive/timer_rate
    chown system system /sys/devices/system/cpu/cpufreq/interactive/timer_slack
    chmod 0660 /sys/devices/system/cpu/cpufreq/interactive/timer_slack
    chown system system /sys/devices/system/cpu/cpufreq/interactive/min_sample_time
    chmod 0660 /sys/devices/system/cpu/cpufreq/interactive/min_sample_time
    chown system system /sys/devices/system/cpu/cpufreq/interactive/hispeed_freq
    chmod 0660 /sys/devices/system/cpu/cpufreq/interactive/hispeed_freq
    chown system system /sys/devices/system/cpu/cpufreq/interactive/target_loads
    chmod 0660 /sys/devices/system/cpu/cpufreq/interactive/target_loads
    chown system system /sys/devices/system/cpu/cpufreq/interactive/go_hispeed_load
    chmod 0660 /sys/devices/system/cpu/cpufreq/interactive/go_hispeed_load
    chown system system /sys/devices/system/cpu/cpufreq/interactive/above_hispeed_delay
    chmod 0660 /sys/devices/system/cpu/cpufreq/interactive/above_hispeed_delay
    chown system system /sys/devices/system/cpu/cpufreq/interactive/boost
    chmod 0660 /sys/devices/system/cpu/cpufreq/interactive/boost
    chown system system /sys/devices/system/cpu/cpufreq/interactive/boostpulse
    chown system system /sys/devices/system/cpu/cpufreq/interactive/input_boost
    chmod 0660 /sys/devices/system/cpu/cpufreq/interactive/input_boost
    chown system system /sys/devices/system/cpu/cpufreq/interactive/boostpulse_duration
    chmod 0660 /sys/devices/system/cpu/cpufreq/interactive/boostpulse_duration
    chown system system /sys/devices/system/cpu/cpufreq/interactive/io_is_busy
    chmod 0660 /sys/devices/system/cpu/cpufreq/interactive/io_is_busy

    # Assume SMP uses shared cpufreq policy for all CPUs
    chown system system /sys/devices/system/cpu/cpu0/cpufreq/scaling_max_freq
    chmod 0660 /sys/devices/system/cpu/cpu0/cpufreq/scaling_max_freq

    chown system system /sys/class/timed_output/vibrator/enable
    chown system system /sys/class/leds/keyboard-backlight/brightness
    chown system system /sys/class/leds/lcd-backlight/brightness
    chown system system /sys/class/leds/button-backlight/brightness
    chown system system /sys/class/leds/jogball-backlight/brightness
    chown system system /sys/class/leds/red/brightness
    chown system system /sys/class/leds/green/brightness
    chown system system /sys/class/leds/blue/brightness
    chown system system /sys/class/leds/red/device/grpfreq
    chown system system /sys/class/leds/red/device/grppwm
    chown system system /sys/class/leds/red/device/blink
    chown system system /sys/class/timed_output/vibrator/enable
    chown system system /sys/module/sco/parameters/disable_esco
    chown system system /sys/kernel/ipv4/tcp_wmem_min
    chown system system /sys/kernel/ipv4/tcp_wmem_def
    chown system system /sys/kernel/ipv4/tcp_wmem_max
    chown system system /sys/kernel/ipv4/tcp_rmem_min
    chown system system /sys/kernel/ipv4/tcp_rmem_def
    chown system system /sys/kernel/ipv4/tcp_rmem_max
    chown root radio /proc/cmdline

    # Define default initial receive window size in segments.
    setprop net.tcp.default_init_rwnd 60

    class_start core

on nonencrypted
    class_start main
    class_start late_start

on property:vold.decrypt=trigger_default_encryption
    start defaultcrypto

on property:vold.decrypt=trigger_encryption
    start surfaceflinger
    start encrypt

on property:sys.init_log_level=*
    loglevel ${sys.init_log_level}

on charger
    class_start charger

on property:vold.decrypt=trigger_reset_main
    class_reset main

on property:vold.decrypt=trigger_load_persist_props
    load_persist_props
    start logd
    start logd-reinit

on property:vold.decrypt=trigger_post_fs_data
    trigger post-fs-data

on property:vold.decrypt=trigger_restart_min_framework
    class_start main

on property:vold.decrypt=trigger_restart_framework
    class_start main
    class_start late_start

on property:vold.decrypt=trigger_shutdown_framework
    class_reset late_start
    class_reset main

on property:sys.powerctl=*
    powerctl ${sys.powerctl}

# system server cannot write to /proc/sys files,
# and chown/chmod does not work for /proc/sys/ entries.
# So proxy writes through init.
on property:sys.sysctl.extra_free_kbytes=*
    write /proc/sys/vm/extra_free_kbytes ${sys.sysctl.extra_free_kbytes}

# "tcp_default_init_rwnd" Is too long!
on property:sys.sysctl.tcp_def_init_rwnd=*
    write /proc/sys/net/ipv4/tcp_default_init_rwnd ${sys.sysctl.tcp_def_init_rwnd}


## Daemon processes to be run by init.
##
service ueventd /sbin/ueventd
    class core
    critical
    seclabel u:r:ueventd:s0

<<<<<<< HEAD
service logd /system/bin/logd
    class core
    socket logd stream 0666 logd logd
    socket logdr seqpacket 0666 logd logd
    socket logdw dgram 0222 logd logd
    group root system

service logd-reinit /system/bin/logd --reinit
    oneshot
    disabled

=======
>>>>>>> b21de5f6
service healthd /sbin/healthd
    class core
    critical
    seclabel u:r:healthd:s0
    group root system

service console /system/bin/sh
    class core
    console
    disabled
    user shell
    group shell log
    seclabel u:r:shell:s0

on property:ro.debuggable=1
    start console

<<<<<<< HEAD
# adbd is controlled via property triggers in init.<platform>.usb.rc
service adbd /sbin/adbd --root_seclabel=u:r:su:s0
    class core
    socket adbd stream 660 system system
    disabled
    seclabel u:r:adbd:s0

# adbd on at boot in emulator
on property:ro.kernel.qemu=1
    start adbd

service lmkd /system/bin/lmkd
    class core
    critical
    socket lmkd seqpacket 0660 system system

service servicemanager /system/bin/servicemanager
    class core
    user system
    group system
    critical
    onrestart restart healthd
    onrestart restart zygote
    onrestart restart media
    onrestart restart surfaceflinger
    onrestart restart drm

service vold /system/bin/vold \
        --blkid_context=u:r:blkid:s0 --blkid_untrusted_context=u:r:blkid_untrusted:s0 \
        --fsck_context=u:r:fsck:s0 --fsck_untrusted_context=u:r:fsck_untrusted:s0
    class core
    socket vold stream 0660 root mount
    socket cryptd stream 0660 root mount
    ioprio be 2

service netd /system/bin/netd
    class main
    socket netd stream 0660 root system
    socket dnsproxyd stream 0660 root inet
    socket mdns stream 0660 root system
    socket fwmarkd stream 0660 root inet

service debuggerd /system/bin/debuggerd
    class main

service debuggerd64 /system/bin/debuggerd64
    class main

service ril-daemon /system/bin/rild
    class main
    socket rild stream 660 root radio
    socket sap_uim_socket1 stream 660 bluetooth bluetooth
    socket rild-debug stream 660 radio system
    user root
    group radio cache inet misc audio log

service surfaceflinger /system/bin/surfaceflinger
    class core
    user system
    group graphics drmrpc
    onrestart restart zygote

service drm /system/bin/drmserver
    class main
    user drm
    group drm system inet drmrpc

service media /system/bin/mediaserver
    class main
    user media
    group audio camera inet net_bt net_bt_admin net_bw_acct drmrpc mediadrm
    ioprio rt 4

# One shot invocation to deal with encrypted volume.
service defaultcrypto /system/bin/vdc --wait cryptfs mountdefaultencrypted
    disabled
    oneshot
    # vold will set vold.decrypt to trigger_restart_framework (default
    # encryption) or trigger_restart_min_framework (other encryption)

# One shot invocation to encrypt unencrypted volumes
service encrypt /system/bin/vdc --wait cryptfs enablecrypto inplace default
    disabled
    oneshot
    # vold will set vold.decrypt to trigger_restart_framework (default
    # encryption)

service bootanim /system/bin/bootanimation
    class core
    user graphics
    group graphics audio
    disabled
    oneshot

service gatekeeperd /system/bin/gatekeeperd /data/misc/gatekeeper
    class late_start
    user system

service installd /system/bin/installd
    class main
    socket installd stream 600 system system

=======
>>>>>>> b21de5f6
service flash_recovery /system/bin/install-recovery.sh
    class main
    oneshot

service uncrypt /system/bin/uncrypt
    class main
    disabled
    oneshot

service pre-recovery /system/bin/uncrypt --reboot
    class main
    disabled
    oneshot<|MERGE_RESOLUTION|>--- conflicted
+++ resolved
@@ -284,15 +284,10 @@
 
     # create basic filesystem structure
     mkdir /data/misc 01771 system misc
-<<<<<<< HEAD
-    mkdir /data/misc/adb 02750 system shell
     mkdir /data/misc/bluedroid 02770 bluetooth net_bt_stack
     # Fix the access permissions and group ownership for 'bt_config.conf'
     chmod 0660 /data/misc/bluedroid/bt_config.conf
     chown bluetooth net_bt_stack /data/misc/bluedroid/bt_config.conf
-=======
-    mkdir /data/misc/bluedroid 0770 bluetooth net_bt_stack
->>>>>>> b21de5f6
     mkdir /data/misc/bluetooth 0770 system system
     mkdir /data/misc/keystore 0700 keystore keystore
     mkdir /data/misc/gatekeeper 0700 system system
@@ -534,20 +529,6 @@
     critical
     seclabel u:r:ueventd:s0
 
-<<<<<<< HEAD
-service logd /system/bin/logd
-    class core
-    socket logd stream 0666 logd logd
-    socket logdr seqpacket 0666 logd logd
-    socket logdw dgram 0222 logd logd
-    group root system
-
-service logd-reinit /system/bin/logd --reinit
-    oneshot
-    disabled
-
-=======
->>>>>>> b21de5f6
 service healthd /sbin/healthd
     class core
     critical
@@ -565,111 +546,6 @@
 on property:ro.debuggable=1
     start console
 
-<<<<<<< HEAD
-# adbd is controlled via property triggers in init.<platform>.usb.rc
-service adbd /sbin/adbd --root_seclabel=u:r:su:s0
-    class core
-    socket adbd stream 660 system system
-    disabled
-    seclabel u:r:adbd:s0
-
-# adbd on at boot in emulator
-on property:ro.kernel.qemu=1
-    start adbd
-
-service lmkd /system/bin/lmkd
-    class core
-    critical
-    socket lmkd seqpacket 0660 system system
-
-service servicemanager /system/bin/servicemanager
-    class core
-    user system
-    group system
-    critical
-    onrestart restart healthd
-    onrestart restart zygote
-    onrestart restart media
-    onrestart restart surfaceflinger
-    onrestart restart drm
-
-service vold /system/bin/vold \
-        --blkid_context=u:r:blkid:s0 --blkid_untrusted_context=u:r:blkid_untrusted:s0 \
-        --fsck_context=u:r:fsck:s0 --fsck_untrusted_context=u:r:fsck_untrusted:s0
-    class core
-    socket vold stream 0660 root mount
-    socket cryptd stream 0660 root mount
-    ioprio be 2
-
-service netd /system/bin/netd
-    class main
-    socket netd stream 0660 root system
-    socket dnsproxyd stream 0660 root inet
-    socket mdns stream 0660 root system
-    socket fwmarkd stream 0660 root inet
-
-service debuggerd /system/bin/debuggerd
-    class main
-
-service debuggerd64 /system/bin/debuggerd64
-    class main
-
-service ril-daemon /system/bin/rild
-    class main
-    socket rild stream 660 root radio
-    socket sap_uim_socket1 stream 660 bluetooth bluetooth
-    socket rild-debug stream 660 radio system
-    user root
-    group radio cache inet misc audio log
-
-service surfaceflinger /system/bin/surfaceflinger
-    class core
-    user system
-    group graphics drmrpc
-    onrestart restart zygote
-
-service drm /system/bin/drmserver
-    class main
-    user drm
-    group drm system inet drmrpc
-
-service media /system/bin/mediaserver
-    class main
-    user media
-    group audio camera inet net_bt net_bt_admin net_bw_acct drmrpc mediadrm
-    ioprio rt 4
-
-# One shot invocation to deal with encrypted volume.
-service defaultcrypto /system/bin/vdc --wait cryptfs mountdefaultencrypted
-    disabled
-    oneshot
-    # vold will set vold.decrypt to trigger_restart_framework (default
-    # encryption) or trigger_restart_min_framework (other encryption)
-
-# One shot invocation to encrypt unencrypted volumes
-service encrypt /system/bin/vdc --wait cryptfs enablecrypto inplace default
-    disabled
-    oneshot
-    # vold will set vold.decrypt to trigger_restart_framework (default
-    # encryption)
-
-service bootanim /system/bin/bootanimation
-    class core
-    user graphics
-    group graphics audio
-    disabled
-    oneshot
-
-service gatekeeperd /system/bin/gatekeeperd /data/misc/gatekeeper
-    class late_start
-    user system
-
-service installd /system/bin/installd
-    class main
-    socket installd stream 600 system system
-
-=======
->>>>>>> b21de5f6
 service flash_recovery /system/bin/install-recovery.sh
     class main
     oneshot
