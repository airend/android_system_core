--- conflicted
+++ resolved
@@ -181,13 +181,8 @@
     },
     {
         .disp_time = 750,
-<<<<<<< HEAD
-        .min_capacity = 80,
-        .level_only = false,
-=======
         .min_level = 80,
         .max_level = 95,
->>>>>>> 4e3e5fd9
         .surface = NULL,
     },
     {
@@ -523,12 +518,9 @@
              anim.cur_frame, frame.min_level,
              frame.disp_time);
     }
-<<<<<<< HEAD
-    healthd_board_mode_charger_draw_battery(batt_prop);
-=======
     draw_clock(anim);
     draw_percent(anim);
->>>>>>> 4e3e5fd9
+    healthd_board_mode_charger_draw_battery(batt_prop);
 }
 
 static void redraw_screen(struct charger *charger)
