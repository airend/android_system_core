--- conflicted
+++ resolved
@@ -66,20 +66,13 @@
 static int bg_cpuset_fd = -1;
 static int fg_cpuset_fd = -1;
 static int ta_cpuset_fd = -1; // special cpuset for top app
-<<<<<<< HEAD
 static int system_bg_schedboost_fd = -1;
-static int bg_schedboost_fd = -1;
-static int fg_schedboost_fd = -1;
-static int ta_schedboost_fd = -1; // special cpuset for top app
-#endif
-=======
 #endif
 
 // File descriptors open to /dev/stune/../tasks, setup by initialize, or -1 on error
 static int bg_schedboost_fd = -1;
 static int fg_schedboost_fd = -1;
 static int ta_schedboost_fd = -1;
->>>>>>> 5cf8bbd5
 
 /* Add tid to the scheduling group defined by the policy */
 static int add_tid_to_cgroup(int tid, int fd)
@@ -150,18 +143,13 @@
     }
 
 #ifdef USE_SCHEDBOOST
-<<<<<<< HEAD
     if (!access("/dev/stune/tasks", F_OK)) {
-=======
         filename = "/dev/stune/top-app/tasks";
         ta_schedboost_fd = open(filename, O_WRONLY | O_CLOEXEC);
->>>>>>> 5cf8bbd5
         filename = "/dev/stune/foreground/tasks";
         fg_schedboost_fd = open(filename, O_WRONLY | O_CLOEXEC);
         filename = "/dev/stune/background/tasks";
         bg_schedboost_fd = open(filename, O_WRONLY | O_CLOEXEC);
-        filename = "/dev/stune/top-app/tasks";
-        ta_schedboost_fd = open(filename, O_WRONLY | O_CLOEXEC);
         filename = "/dev/stune/system-background/tasks";
         system_bg_schedboost_fd = open(filename, O_WRONLY | O_CLOEXEC);
     }
@@ -324,10 +312,7 @@
         break;
     case SP_SYSTEM:
         fd = system_bg_cpuset_fd;
-<<<<<<< HEAD
         boost_fd = system_bg_schedboost_fd;
-=======
->>>>>>> 5cf8bbd5
         break;
     default:
         boost_fd = fd = -1;
